name: Code Checks

on:
  push:
    branches: [main]
  pull_request:
    branches: [main]

permissions:
  contents: read

jobs:
  build:
    runs-on: ubuntu-latest

    steps:
      # checks out ambersim
      - uses: actions/checkout@v4

      # checks the cache for pip packages
      - uses: actions/cache@v3
        with:
          path: ~/.cache/pip
          key: ${{ runner.os }}-${{ hashFiles('pyproject.toml') }}
          restore-keys: |
            ${{ runner.os }}-pip-

      # download the cached artifacts
      - name: Download mujoco artifact
        id: download-artifact-mujoco
        uses: dawidd6/action-download-artifact@v2
        with:
          workflow: mujoco_nightly.yml
          name_is_regexp: true
          name: "mujoco_wheel-*"
          path: ${{ github.workspace }}
          check_artifacts: true
          search_artifacts: true
          if_no_artifact_found: warn
      - name: Download mjx artifact
        id: download-artifact-mjx
        uses: dawidd6/action-download-artifact@v2
        with:
          workflow: mujoco_nightly.yml
          name_is_regexp: true
          name: "mjx_wheel-*"
          path: ${{ github.workspace }}
          check_artifacts: true
          search_artifacts: true
          if_no_artifact_found: warn
      - name: Install dependencies
        working-directory: ${{ github.workspace }}
        shell: bash -l {0}
        run: |
          python -m pip install --upgrade pip
<<<<<<< HEAD
          bash ./install.sh -d  # -d means dev, don't use -s because we manually install mj/mjx from source here
=======
          bash ./ambersim/_scripts/install.sh -d  # -d means dev, don't use -s because we manually install mj/mjx from source here
>>>>>>> cd07cd14

          # upgrade mujoco to use nightly build
          mujoco_whl_path=$(find ${{ github.workspace }} -name "mujoco-*.whl")
          mjx_whl_path=$(find ${{ github.workspace }} -name "mujoco_mjx-*.whl")
          if [ -n "$mujoco_whl_path" ]; then
              pip install --no-deps --force-reinstall $mujoco_whl_path
          fi
          if [ -n "$mjx_whl_path" ]; then
              pip install --no-deps --force-reinstall $mjx_whl_path
          fi
          
      # run all code checks
      - name: Run black
        shell: bash -l {0}
        run: black --check .
      - name: Run flake8
        shell: bash -l {0}
        run: |
          # stop the build if there are Python syntax errors or undefined names
          flake8 . --count --select=E9,F63,F7,F82 --show-source --statistics
      - name: Run pyright
        shell: bash -l {0}
        run: |
          pyright
      - name: Test with pytest
        shell: bash -l {0}
        run: |
          pytest<|MERGE_RESOLUTION|>--- conflicted
+++ resolved
@@ -53,11 +53,7 @@
         shell: bash -l {0}
         run: |
           python -m pip install --upgrade pip
-<<<<<<< HEAD
-          bash ./install.sh -d  # -d means dev, don't use -s because we manually install mj/mjx from source here
-=======
           bash ./ambersim/_scripts/install.sh -d  # -d means dev, don't use -s because we manually install mj/mjx from source here
->>>>>>> cd07cd14
 
           # upgrade mujoco to use nightly build
           mujoco_whl_path=$(find ${{ github.workspace }} -name "mujoco-*.whl")
