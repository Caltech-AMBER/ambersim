--- conflicted
+++ resolved
@@ -16,39 +16,8 @@
     steps:
       # checks out ambersim
       - uses: actions/checkout@v4
-<<<<<<< HEAD
-      - name: Free Up GitHub Actions Ubuntu Runner Disk Space 🔧
-        uses: jlumbroso/free-disk-space@main
-        with:
-          # This might remove tools that are actually needed, if set to "true" but frees about 6 GB
-          tool-cache: false
-
-          # All of these default to true, but feel free to set to "false" if necessary for your workflow
-          android: true
-          dotnet: true
-          haskell: true
-          large-packages: true
-          swap-storage: true
-      - name: Cache conda
-        uses: actions/cache@v3
-        env:
-          CACHE_NUMBER: 0
-        with:
-          path: ${{ env.CONDA }}/envs
-          key:
-            ${{ runner.os }}-conda-${{ env.CACHE_NUMBER }}-${{
-            hashFiles('environment.yml') }}
-      - uses: conda-incubator/setup-miniconda@v2
-        with:
-          miniforge-variant: Mambaforge
-          miniforge-version: latest
-          activate-environment: ambersim
-          use-mamba: true
-          environment-file: environment.yml
-=======
 
       # checks the cache for pip packages
->>>>>>> 339b7398
       - uses: actions/cache@v3
         with:
           path: ~/.cache/pip
@@ -83,18 +52,6 @@
         working-directory: ${{ github.workspace }}
         shell: bash -l {0}
         run: |
-<<<<<<< HEAD
-          sudo apt-get update -y
-          sudo apt-get install -y \
-            libgl1-mesa-dev \
-            libxinerama-dev \
-            libxcursor-dev \
-            libxrandr-dev \
-            libxi-dev \
-            ninja-build
-          python -m pip install --upgrade pip
-          bash ./install.sh -d -s
-=======
           python -m pip install --upgrade pip
           bash ./install.sh -d  # -d means dev, don't use -s because we manually install mj/mjx from source here
 
@@ -109,7 +66,6 @@
           fi
           
       # run all code checks
->>>>>>> 339b7398
       - name: Run black
         shell: bash -l {0}
         run: black --check .
