--- conflicted
+++ resolved
@@ -61,10 +61,7 @@
 ### Abridged Dev Guidelines
 Development on this code will be controlled via code review. To facilitate this, please follow these guidelines:
 * keep your pull requests small so that it's practical to human review them;
-<<<<<<< HEAD
-=======
 * try to create _draft pull requests_ instead of regular ones and request reviews from relevant people only when ready - we rebuild `mujoco` from source when this happens;
->>>>>>> 40a80a60
 * write tests as you go (and if you are reviewing, suggest missing tests);
 * write docstrings for public classes and methods, even if it's just a one-liner;
 * before committing, make sure you locally pass all tests by running `pytest` in the repo root;
