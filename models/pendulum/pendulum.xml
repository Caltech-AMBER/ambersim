--- conflicted
+++ resolved
@@ -16,8 +16,5 @@
   <actuator>
     <motor name="pendulum_joint_actuator" ctrllimited="true" ctrlrange="-2.0 2.0" joint="pendulum_joint"/>
   </actuator>
-<<<<<<< HEAD
   <equality/>
-=======
->>>>>>> b23a7343
 </mujoco>