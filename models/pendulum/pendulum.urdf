--- conflicted
+++ resolved
@@ -1,16 +1,6 @@
 <?xml version="1.0"?>
 
 <robot name="pendulum">
-<<<<<<< HEAD
-  <!-- dummy fixed base link rigidly attached to the world -->
-  <link name="world"/>
-  <link name="base"/>
-  <joint name="fixed_joint" type="fixed">
-    <origin rpy="0 0 0" xyz="0 0 0"/>
-    <parent link="world"/>
-    <child link="base"/>
-  </joint>
-=======
   <mujoco>
     <compiler fusestatic="false" balanceinertia="true" discardvisual="false"/>
   </mujoco>
@@ -29,7 +19,6 @@
       </geometry>
     </visual>
   </link>
->>>>>>> 40a80a60
 
   <!-- pendulum link -->
   <link name="pendulum_link">
