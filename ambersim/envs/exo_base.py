import enum
import os
import pickle
from dataclasses import dataclass
from typing import Any, Dict

import jax
import jax.numpy as jp
import matplotlib.pyplot as plt
import mediapy as media
import mujoco as mj
import numpy as np
import yaml
from brax import math
from brax.base import Base, Motion, Transform
from brax.envs.base import PipelineEnv, State
from jax import lax
from jax.scipy.integrate import trapezoid
from mujoco import _enums, _structs, mjx
from mujoco.mjx._src import scan
from mujoco.mjx._src.types import DisableBit

from ambersim import ROOT
from ambersim.base import MjxEnv
from ambersim.utils.asset_utils import add_geom_to_env, add_heightfield_to_mujoco_xml, generate_boxes_xml
from ambersim.utils.io_utils import set_actuators_type


class BehavState(enum.IntEnum):
    """Behavioral states of the exoskeleton."""

    ToLoading = 0
    Loading = 1
    ToStopped = 2
    Stopped = 3
    WantToStart = 4
    StartingStep = 5
    Walking = 6
    WantToStop = 7
    StoppingStep = 8


class StanceState(enum.IntEnum):
    """Stance states of the exoskeleton."""

    InTheAir = -1
    Left = 0
    Right = 1
    DS = 2
    LeftDS = 3
    RightDS = 4


@dataclass
class ExoRewardConfig:
    """Weightings for the reward function."""

    # Tracking rewards are computed using exp(-delta^2/sigma)
    # sigma can be a hyperparameters to tune.
    # Track the base x-y velocity (no z-velocity tracking.)
    tracking_lin_vel: float = 0.5

    # Track the angular velocity along z-axis, i.e. yaw rate.
    tracking_ang_vel: float = 0.5

    # Below are regularization terms, we roughly divide the
    # terms to base state regularizations, joint
    # regularizations, and other behavior regularizations.
    # Penalize the base velocity in z direction, L2 penalty.
    tracking_base_ori: float = 1.0

    # Penalize the base roll and pitch rate. L2 penalty.
    tracking_base_pos: float = 10.0

    tracking_joint: float = 1.0
    # Penalize non-zero roll and pitch angles. L2 penalty.
    # orientation: float = -5.0
    tracking_sigma_vel: float = 0.5
    tracking_sigma_pos: float = 0.5
    tracking_sigma_joint_pos: float = 0.2

    # grf penalty
    grf_cost_weight: float = 1e-5
    # L2 regularization of joint torques, |tau|^2.
    ctrl_cost_weight: float = -1e-10

    unhealthy_penalty: float = -10.0

    healthy_reward: float = 2.0

    # smoothness reward
    base_smoothness_weight: float = 1e-4
    jt_smoothness_weight: float = 1e-5

    # cop reward
    tracking_cop: float = 1.0
    tracking_sigma_cop: float = 0.2


class ExoControllerConfig:
    """config dataclass that specified the controller related setting for exo env."""

    hip_regulation: bool = False
    hip_regulator_gain: jp.ndarray = jp.array([1.0, 1.0, 0.15, 0.15, 1.0, 1.0, 0.1, 0.1])
    yaw_control: bool = False
    yaw_gain: jp.ndarray = jp.array([1, -1])
    yaw_index: jp.ndarray = jp.array([1, 7])
    cop_regulation: bool = False
    cop_regulator_gain: jp.ndarray = jp.array([[0.0001, 0.0, 0.0], [0, 0.00001, 0.0]])


class ExoConfig:
    """config dataclass that specified the reward coefficient and other custom setting for exo env."""

    reward: ExoRewardConfig = ExoRewardConfig()
    controller: ExoControllerConfig = ExoControllerConfig()
    terminate_when_unhealthy: bool = True
    reset_2_stand: bool = False
    healthy_z_range: tuple = (0.85, 1)
    desired_cop_range: tuple = (-0.1, 0.1)
    reset_noise_scale: float = 1e-4
    history_size: float = 5
    xml_file: str = "loadedExo.xml"
    jt_traj_file: str = "jt_bez_2023-09-10.yaml"
    loading_pos_file: str = "sim_config_loadingPos.yaml"
    ctrl_limit_file: str = "limits.yaml"
    rand_terrain: bool = False
    slope: bool = False
    hfield: bool = False
    position_ctrl: bool = True
    residual_action_space: bool = True
    physics_steps_per_control_step: int = 10
    action_scale: float = 0.05
    custom_action_space: jp.ndarray = jp.array([1, 0, 1, 0, 0, 0, 1, 0, 1, 0, 0, 0])
    custom_act_idx: jp.ndarray = jp.array([0, 2, 6, 8])
    impact_threshold: float = 400.0
    impact_based_switching: bool = True
    no_noise: bool = False
    traj_opt: bool = False
    rand_plane: bool = False


class Exo(MjxEnv):
    """custom environment for the exoskeleton."""

    def __init__(self, config: ExoConfig = ExoConfig, **kwargs):
        """Initialize the environment."""
        self.config = config
        if config.rand_terrain:
            # xml_file = "loadedExo_no_terrain.xml"
            # org_path = os.path.join(ROOT, "..","models", "exo", xml_file)

            # rand_box_xml = generate_boxes_xml()
            path = os.path.join(ROOT, "..", "models", "exo", "loadedExo_box.xml")
            # add_geom_to_env(org_path,rand_box_xml,path)
        elif config.hfield:
            # xml_file = "loadedExo_no_terrain.xml"
            # org_path = os.path.join(ROOT, "..", "models", "exo", xml_file)
            path = os.path.join(ROOT, "..", "models", "exo", "loadedExo_hfield.xml")
            # add_heightfield_to_mujoco_xml(org_path, path)
        elif config.slope:
            path = os.path.join(ROOT, "..", "models", "exo", "loadedExo_slope.xml")

        elif config.rand_plane:
            path = os.path.join(ROOT, "..", "models", "exo", "loadedExo_plane.xml")
        else:
            path = os.path.join(ROOT, "..", "models", "exo", config.xml_file)

        self.model = mj.MjModel.from_xml_path(path)
        self.load_traj()
        self.load_ctrl_params()

        self.loadRelevantParams()

        if self.config.residual_action_space:
            self.custom_action_space = config.custom_action_space
            self.custom_act_space_size = int(jp.sum(self.custom_action_space))
        else:
            self.custom_action_space = jp.ones(self.model.nu)
            self.custom_act_space_size = self.model.nu
        # calculate observation size
        # TODO: fix hard code here
        self.observation_size_single_step = self.model.nq + self.model.nv + 8 + 3 + 3
        self.curr_step = 0
        self.obs_history_update_freq = 10

        super().__init__(mj_model=self.model, physics_steps_per_control_step=self.config.physics_steps_per_control_step)

        self.efc_address = jp.array([0, 4, 8, 12, 16, 20, 24, 28])
        self.left_grf_idx = jp.array([0, 1, 2, 3])
        self.right_grf_idx = jp.array([4, 5, 6, 7])

        if config.rand_terrain:
            self.get_efc_address()

    def get_efc_address(self):
        """Get the efc address for the left and right foot."""
        data = mj.MjData(self.model)
        rng = jax.random.PRNGKey(0)
        state = self.reset(rng)
        mjx.device_get_into(data, state.pipeline_state)
        self.efc_address = data.contact.efc_address

        # Use the geom1 to get the contact force for left and right foot
        geom1 = data.contact.geom1
        geom = data.contact.geom2
        geom_idx_left = jp.array(
            [
                mj.mj_name2id(self.model, mj.mjtObj.mjOBJ_GEOM, "left_sole"),
                mj.mj_name2id(self.model, mj.mjtObj.mjOBJ_GEOM, "left_toe"),
                mj.mj_name2id(self.model, mj.mjtObj.mjOBJ_GEOM, "left_heel"),
            ]
        )

        geom_idx_right = jp.array(
            [
                mj.mj_name2id(self.model, mj.mjtObj.mjOBJ_GEOM, "right_sole"),
                mj.mj_name2id(self.model, mj.mjtObj.mjOBJ_GEOM, "right_toe"),
                mj.mj_name2id(self.model, mj.mjtObj.mjOBJ_GEOM, "right_heel"),
            ]
        )

        # Find the entries where either geom1 or geom2 is in the left/right indices and the other geom is 0
        left_contacts = jp.logical_and(jp.isin(geom, geom_idx_left), (jp.isin(geom1, self.terrain_geom_idx)))
        right_contacts = jp.logical_and(jp.isin(geom, geom_idx_right), (jp.isin(geom1, self.terrain_geom_idx)))

        # Get the efc_addresses for left and right foot contacts
        contact_idx = jp.arange(self.efc_address.shape[0])
        self.left_grf_idx = contact_idx[left_contacts]
        self.right_grf_idx = contact_idx[right_contacts]

        # left_box_1 = jp.where(geom1 == self.terrain_geom_idx[1])[0]
        # left_box_2 = jp.where(geom1 == self.terrain_geom_idx[3])[0]
        # right_box_1 = jp.where(geom1 == self.terrain_geom_idx[0])[0]
        # right_box_2 = jp.where(geom1 == self.terrain_geom_idx[2])[0]
        # self.left_box_idx = jp.array([left_box_1,left_box_2])
        # self.right_box_idx = jp.array([right_box_1,right_box_2])
        self.box_idx = [
            jp.where(geom1 == self.terrain_geom_idx[0])[0],
            jp.where(geom1 == self.terrain_geom_idx[1])[0],
            jp.where(geom1 == self.terrain_geom_idx[2])[0],
            jp.where(geom1 == self.terrain_geom_idx[3])[0],
        ]
        return

    @property
    def action_size(self) -> int:
        """Override the super class action size function."""
        return self.custom_act_space_size

    def loadRelevantParams(self):
        """Load the relevant parameters for the environment."""
        self.base_frame_idx = mj.mj_name2id(self.model, mj.mjtObj.mjOBJ_BODY, "torso")
        foot_geom_idx = [
            mj.mj_name2id(self.model, mj.mjtObj.mjOBJ_GEOM, "right_sole"),
            mj.mj_name2id(self.model, mj.mjtObj.mjOBJ_GEOM, "left_sole"),
        ]
        self.foot_geom_idx = jp.array(foot_geom_idx)

        ankle_geom_idx = [
            mj.mj_name2id(self.model, mj.mjtObj.mjOBJ_GEOM, "RightHenkeAnkleLink"),
            mj.mj_name2id(self.model, mj.mjtObj.mjOBJ_GEOM, "LeftHenkeAnkleLink"),
        ]
        self.ankle_geom_idx = jp.array(ankle_geom_idx)

        if self.config.rand_terrain:
            num_box = 6
            terrain_geom_idx = jp.zeros(num_box, dtype=int)
            for i in range(num_box):
                terrain_geom_idx = terrain_geom_idx.at[i].set(
                    mj.mj_name2id(self.model, mj.mjtObj.mjOBJ_GEOM, "box_" + str(i))
                )
            self.terrain_geom_idx = terrain_geom_idx
        else:
            self.terrain_geom_idx = jp.array([0])

    def load_traj(self) -> None:
        """Load default trajectory from yaml file specfied in the config."""
        gait_params_file = os.path.join(ROOT, "..", "models", "exo", self.config.jt_traj_file)
        with open(gait_params_file, "r") as file:
            gait_params = yaml.safe_load(file)

        self.step_dur = 0.5 * jp.ones(9)
        self.step_dur = self.step_dur.at[BehavState.Walking].set(gait_params["step_dur"])
        self.step_dur = self.step_dur.at[BehavState.StoppingStep].set(gait_params["step_dur"])
        self.step_dur = self.step_dur.at[BehavState.StartingStep].set(gait_params["step_dur"])

        self.step_start = 0.0
        coeff_jt = np.reshape(np.array(gait_params["coeff_jt"]), (12, 8), order="F")
        coeff_b = np.reshape(np.array(gait_params["coeff_b"]), (6, 8), order="F")
        self.alpha = jp.array(coeff_jt)
        self.alpha_base = jp.array(coeff_b)
        self.bez_deg = 7
        self._q_init = jp.concatenate([jp.array(gait_params["ffPos"]), jp.array(gait_params["startingPos"])], axis=0)
        self._dq_init = jp.concatenate([jp.array(gait_params["ffVel"]), jp.array(gait_params["startingVel"])], axis=0)

        R = self._remap_coeff()
        self.R = R[-self.model.nu :, -self.model.nu :]
        self.R_base = R[:6, :6]
        self.q_desire = self._q_init[-self.model.nu :]
        loading_pos_file = os.path.join(ROOT, "..", "models", "exo", self.config.loading_pos_file)
        with open(loading_pos_file, "r") as file:
            load_params = yaml.safe_load(file)

        self._q_load = jp.concatenate([jp.array(load_params["ffPos"]), jp.array(load_params["startingPos"])], axis=0)
        q_start = jp.concatenate(
            [jp.array(load_params["ffPosStartingStep"]), jp.array(load_params["startingStepPos"])], axis=0
        )
        q_stop = jp.concatenate(
            [jp.array(load_params["ffPosStartingStep"]), jp.array(load_params["stoppingPos"])], axis=0
        )

        max_state = max(BehavState, key=lambda member: member.value)
        self._q_default = jp.zeros((max_state.value + 1, self.model.nq))
        self._dq_default = jp.zeros((max_state.value + 1, self.model.nv))

        self._q_default = self._q_default.at[BehavState.ToLoading.value, :].set(self._q_load)
        self._q_default = self._q_default.at[BehavState.Loading.value, :].set(self._q_load)
        self._q_default = self._q_default.at[BehavState.WantToStart.value, :].set(q_start)

        self._q_default = self._q_default.at[BehavState.WantToStop.value, :].set(q_stop)
        self._q_default = self._q_default.at[BehavState.ToStopped.value, :].set(q_stop)
        self._q_default = self._q_default.at[BehavState.Stopped.value, :].set(q_stop)
        self._q_default = self._q_default.at[BehavState.StoppingStep.value, :].set(q_stop)

        self._q_default = self._q_default.at[BehavState.Walking.value, :].set(self._q_init)
        self._dq_default = self._dq_default.at[BehavState.Walking.value, :].set(self._dq_init)
        self.swing_foot = 0

    def update_default_traj(self, new_traj: jp.ndarray, step_dur: float) -> None:
        """Update the default trajectory with the new trajectory."""
        self.alpha = new_traj
        self.step_dur = step_dur
        self._q_init = self._q_init.at[-self.model.nu :].set(
            self._forward(self.step_start, self.step_start, self.step_dur, self.alpha)
        )
        self._dq_init = self._dq_init.at[-self.model.nu :].set(
            self._forward_vel(self.step_start, self.step_start, self.step_dur, self.alpha)
        )

    def load_ctrl_params(self) -> None:
        """Load joint limit and config limit from yaml file specfied in the config."""
        limit_file = os.path.join(ROOT, "..", "models", "exo", self.config.ctrl_limit_file)
        with open(limit_file, "r") as file:
            ctrl_limit = yaml.safe_load(file)
        self._p_gains = jp.array(ctrl_limit["joint"]["kp"])
        self._d_gains = jp.array(ctrl_limit["joint"]["kd"])

        self._jt_lb = jp.array(ctrl_limit["joint"]["min"])
        self._jt_ub = jp.array(ctrl_limit["joint"]["max"])

        torque_limits = jp.array(ctrl_limit["torque"])

        self._torque_lb = -torque_limits
        self._torque_ub = torque_limits

        max_state = max(BehavState, key=lambda member: member.value)
        self._blend_dur = 0.2 * jp.ones((max_state.value + 1, 1))
        self._blend_dur = self._blend_dur.at[BehavState.StartingStep.value].set(0.8)
        self._blend_dur = self._blend_dur.at[BehavState.ToLoading.value].set(1)
        self._blend_dur = self._blend_dur.at[BehavState.WantToStart.value].set(0.5)

        if self.config.position_ctrl:
            for jt_idx in range(self.model.nu):
                self.model = set_actuators_type(self.model, "position", jt_idx, kp=self._p_gains[jt_idx])

    def update_pd_gains(self) -> None:
        """Update the pd gains for the joints."""
        for jt_idx in range(self.model.nu):
            self.model = set_actuators_type(
                self.model, "position", jt_idx, kp=self._p_gains[jt_idx], kd=self._d_gains[jt_idx]
            )

    def getBezInitialConfig(self, alpha: jp.ndarray, alpha_base: jp.ndarray, step_dur: float) -> jp.ndarray:
        """Get the initial configuration for the bez trajectory."""
        q_init = self._q_init.at[-self.model.nu :].set(self._forward(self.step_start, self.step_start, step_dur, alpha))
        dq_init = self._dq_init.at[-self.model.nu :].set(
            self._forward_vel(self.step_start, self.step_start, step_dur, alpha)
        )

        q_base = self._forward(self.step_start, self.step_start, step_dur, alpha_base)
        dq_base = self._forward_vel(self.step_start, self.step_start, step_dur, alpha_base)

        q_base_quat = jp.zeros(7)
        q_base_quat = q_base_quat.at[:3].set(q_base[0:3])
        q_base_quat = q_base_quat.at[3:].set(self.eulerXYZ2quat(q_base[3:6]))
        dq_base = dq_base.at[:3].set(math.rotate(dq_base[:3], math.quat_inv(q_base_quat[3:7])))
        # dq_base= dq_base.at[:3].set(math.quat_inv(q_base_quat[3:7])@dq_base[:3])
        q_init = q_init.at[:7].set(q_base_quat)
        dq_init = dq_init.at[:6].set(dq_base)

        return q_init, dq_init

    def reset_bez(
        self, rng: jp.ndarray, alpha: jp.ndarray, alpha_base: jp.ndarray, step_dur: float, state: BehavState
    ) -> State:
        """Reset the environment with the bez for a given trajectory."""
        self._q_init, self._dq_init = self.getBezInitialConfig(alpha, alpha_base, step_dur)
        return self.reset(rng, state)

    def reset(
        self,
        rng: jp.ndarray,
        q_init: jp.ndarray = None,
        dq_init: jp.ndarray = None,
        behavstate: BehavState = BehavState.Walking,
    ) -> State:
        """Resets the environment to an initial state."""
        rng, rng1, rng2 = jax.random.split(rng, 3)

        low, hi = -self.config.reset_noise_scale, self.config.reset_noise_scale

        qpos = self._q_default[behavstate, :]
        qvel = self._dq_default[behavstate, :]

        qpos_noise = jax.random.uniform(rng1, (self.sys.nq,), minval=0.1 * low, maxval=0.1 * hi)
        qvel_noise = self._dq_default[behavstate, :] + jax.random.uniform(rng2, (self.sys.nv,), minval=low, maxval=hi)

        if q_init is None:
            q_init = self._q_init
        if dq_init is None:
            dq_init = self._dq_init

        # if BehaveState is walking, then override the qpos and qvel with the desired values
        # using lax.cond to avoid jax error
        def true_fun(_):
            return q_init, dq_init

        def false_fun(_):
            return qpos, qvel

        qpos, qvel = lax.cond(behavstate == BehavState.Walking, true_fun, false_fun, None)

        if not self.config.no_noise:
            qpos = qpos + qpos_noise
            qvel = qvel + qvel_noise

        if self.config.slope:
            qpos = qpos.at[2].set(qpos[2] + 0.005)

        if self.config.rand_terrain:
            # check the position of z for geom 0,1
            # and set  qpos[2] accordingly
            zpos_offset = (
                self.sys.geom_size[self.terrain_geom_idx[0], 2]
                + self.sys.geom_pos[self.terrain_geom_idx[0], 2]
                - (-0.005)
            )
            qpos = qpos.at[2].set(qpos[2] + zpos_offset)
        data = self.pipeline_init(qpos, qvel)

        reward, done, zero = jp.zeros(3)

        state_info = {
            "state": behavstate,
            "offset": jp.zeros(12),
            "des_cop": data.geom_xpos[self.foot_geom_idx[0], 0:2],
            "domain_info": {
                "step_start": zero,
                "domain_idx": StanceState.Right.value,
                "impact_mismatch": zero,
                "update_geom": jp.ones(4) * -1.0,
            },
            "obs_history": jp.zeros(self.config.history_size * self.observation_size_single_step),
            "nominal_action": jp.zeros(12),
            "blended_action": jp.zeros(12),
            "base_pos_desire": jp.zeros(6),
            "base_vel_desire": jp.zeros(6),
            "joint_desire": jp.zeros(12),
            "last_action": jp.zeros(self.custom_act_space_size),
            "tracking_err": jp.zeros(12),
            "reward_tuple": {
                "ctrl_cost": zero,
                "tracking_lin_vel_reward": zero,
                "tracking_ang_vel_reward": zero,
                "tracking_pos_reward": zero,
                "tracking_orientation_reward": zero,
                "tracking_joint_reward": zero,
                "grf_penalty": zero,
                "mechanical_power": zero,
                "jt_smoothness_reward": zero,
                "base_smoothness_reward": zero,
                "tracking_foot_reward": zero,
                "cop_reward": zero,
            },
            "alpha": self.alpha,
            "alpha_base": self.alpha_base,
            "hip_regulator_gain": self.config.controller.hip_regulator_gain,
            "tracking_foot": {
                "target_pos": zero,
                "swing_foot": 0
            },
            "impact_threshold": self.config.impact_threshold,
            "cop_regulator_gain": self.config.controller.cop_regulator_gain,
        }

        self.curr_step = 0
        obs = self._get_obs(data, jp.zeros(self.action_size), state_info)

        metrics = {"total_dist": 0.0}
        for k in state_info["reward_tuple"]:
            metrics[k] = state_info["reward_tuple"][k]

        return State(data, obs, reward, done, metrics, state_info)

    def getFootPos(self, state: State) -> jp.ndarray:
        """Get the foot position in world frame."""
        data = state.pipeline_state
        foot_pos = data.geom_xpos[self.foot_geom_idx, 0:3]
        return foot_pos

    def checkDone(self, data: mjx.Data) -> float:
        """Check if the robot is falling or joint limits are reached."""
        # resetting logic if joint limits are reached or robot is falling
        # violate joint limit
        joint_angles = data.qpos[-self.model.nu :]
        done = 0.0
        done = jp.where(
            jp.logical_or(
                jp.any(joint_angles < self._jt_lb + 0.01),
                jp.any(joint_angles > self._jt_ub - 0.01),
            ),
            1.0,
            done,
        )
        # no ground reaction force
        done = jp.where(jp.sum(self._get_contact_force(data)) < 10.0, 1.0, done)

        # falling
        done = jp.where(data.qpos[2] < 0.7, 1.0, done)
        return done

    def getNominalDesire(self, state: State) -> State:
        """Get the nominal desire for the current state."""
        q_desire, state = self.getWalkingNomDes(state)
        behavstate = state.info["state"]

        def true_fun(_):
            return q_desire

        def false_fun(_):
            return self._q_default[behavstate, -self.model.nu :]

        # behavstate = BehavState.Walking
        q_desire = lax.cond(behavstate == BehavState.Walking, true_fun, false_fun, None)
        return q_desire, state

    def getWalkingNomDes(self, state: State) -> jp.ndarray:
        """Get the nominal desire for walking."""
        data0 = state.pipeline_state
        domain_idx = state.info["domain_info"]["domain_idx"]
        step_start = state.info["domain_info"]["step_start"]
        impact_mismatch = state.info["domain_info"]["impact_mismatch"]
        des_cop = state.info["des_cop"]

        # action = self.conv_action_based_on_idx(cur_action, jp.zeros(12))
        def update_step(step_start, impact_mismatch, domain_idx):
            new_step_start = data0.time
            new_domain_idx = 1 - domain_idx  # Switch domain_idx between 0 and 1
            # if current time - step_Start <
            impact_mismatch = data0.time - step_start

            return new_step_start, new_domain_idx, impact_mismatch

        def no_update(step_start, impact_mismatch, domain_idx):
            return step_start, domain_idx, impact_mismatch

        condition = (data0.time - step_start) / self.step_dur[BehavState.Walking] >= 1
        if self.config.impact_based_switching:
            # jax.debug.print("impact: {}",self.checkImpact(data0,state.info))
            # jax.debug.print("time: {}",(data0.time - step_start) / self.step_dur[BehavState.Walking] >= 0.8)
            condition = jp.logical_and(
                self.checkImpact(data0, state.info),
                (data0.time - step_start) / self.step_dur[BehavState.Walking] >= 0.8,
            )

        new_step_start, domain_idx, impact_mismatch = lax.cond(
            condition,
            lambda args: update_step(*args),
            lambda args: no_update(*args),
            (step_start, impact_mismatch, domain_idx),
        )

        # update cop when condition is true
        def update_cop(domain_idx):
            # get stance foot idx
            new_des_cop = jp.zeros(2)

            sole_pos = jax.lax.cond(
                domain_idx == StanceState.Right.value,
                lambda _: data0.geom_xpos[self.foot_geom_idx[0]],
                lambda _: data0.geom_xpos[self.foot_geom_idx[1]],
                operand=None,
            )

            new_des_cop = sole_pos[0:2]

            return new_des_cop

        # get stance foot idx

        def no_update_cop(domain_idx):
            return des_cop

        des_cop = lax.cond(condition, update_cop, no_update_cop, domain_idx)

        step_start = new_step_start
        alpha = lax.cond(
            domain_idx == StanceState.Right.value,
            lambda _: state.info["alpha"],
            lambda _: jp.dot(self.R, state.info["alpha"]),
            None,
        )
        alpha_base = lax.cond(
            domain_idx == 0,
            lambda _: state.info["alpha_base"],
            lambda _: jp.dot(self.R_base, state.info["alpha_base"]),
            None,
        )
        q_desire = self._forward(data0.time, step_start, self.step_dur[BehavState.Walking], alpha)

        q_actual = data0.qpos[-self.model.nu :]
        new_offset = lax.cond(condition, lambda _: q_actual - q_desire, lambda _: state.info["offset"], None)

        state.info["nominal_action"] = q_desire
        state.info["base_pos_desire"] = self._forward(
            data0.time, step_start, self.step_dur[BehavState.Walking], alpha_base
        )
        state.info["base_vel_desire"] = self._forward_vel(
            data0.time, step_start, self.step_dur[BehavState.Walking], alpha_base
        )
        state.info["domain_info"]["domain_idx"] = domain_idx
        state.info["domain_info"]["step_start"] = step_start
        state.info["domain_info"]["impact_mismatch"] = impact_mismatch
        state.info["offset"] = new_offset
        state.info["des_cop"] = des_cop
        return q_desire, state

    def getHipTargets(self, state) -> jp.ndarray:
        """Get the hip targets for the current state."""

        def regulate_hip(K_nsh, K_sh, si_nsh, si_sh, ya, yd):
            delta_qi_nshr = -si_nsh * K_nsh * (ya - yd)
            delta_qi_shr = -si_sh * K_sh * (ya - yd)
            return delta_qi_nshr, delta_qi_shr

        base_act = self.quat2eulXYZ(state.pipeline_state.qpos[3:7])
        phaseVar = (state.info["domain_info"]["step_start"] - state.pipeline_state.time) / self.step_dur[
            BehavState.Walking
        ]

        hip_gain = state.info["hip_regulator_gain"]
        # Regulate hips based on current and desired waist roll, and blending factors
        nst_roll, st_roll = regulate_hip(
            si_nsh=hip_gain[0] * (1 - phaseVar),
            si_sh=hip_gain[1] * phaseVar,
            K_nsh=hip_gain[2],
            K_sh=hip_gain[3],
            ya=base_act[0],
            yd=state.info["base_pos_desire"][3],
        )

        nst_pitch, st_pitch = regulate_hip(
            si_nsh=hip_gain[4] * (1 - phaseVar),
            si_sh=hip_gain[5] * phaseVar,
            K_nsh=hip_gain[6],
            K_sh=hip_gain[7],
            ya=base_act[1],
            yd=state.info["base_pos_desire"][4],
        )

        hip_targets = jp.array([nst_roll, nst_pitch, st_roll, st_pitch])

        # if nan or inf, set to zero
        hip_targets = jp.where(jp.isnan(hip_targets), 0, hip_targets)
        hip_targets = jp.where(jp.isinf(hip_targets), 0, hip_targets)

        # return order and indices based on domain
        domain = state.info["domain_info"]["domain_idx"]

        # use lax.cond to avoid jax error; roll(frontal;0) pitch(sagittal;2)
        def true_fun(_):  # right stance: left hip
            return jp.array([0, 2, 6, 8])

        def false_fun(_):
            return jp.array([6, 8, 0, 2])

        hip_index = lax.cond(domain == StanceState.Right.value, true_fun, false_fun, None)
        return hip_targets, hip_index

    def step(self, state: State, action: jp.ndarray) -> State:
        """Runs one timestep of the environment's dynamics."""
        cur_action = action

        data0 = state.pipeline_state

        q_desire, state = self.getNominalDesire(state)
        scaled_action = self.config.action_scale * action
        if self.config.residual_action_space:
            action = q_desire.at[self.config.custom_act_idx].set(q_desire[self.config.custom_act_idx] + scaled_action)
        else:
            action = q_desire + scaled_action
        # action = self.config.action_scale * action + q_desire
        state.info["joint_desire"] = action

        if self.config.position_ctrl:
            # jax.debug.print("nominal action: {}", action)
            blended_action = self.jt_blending(data0.time, self.step_dur[state.info["state"]], action, state.info)
            # jax.debug.print("blended action: {}", blended_action)
            motor_targets = jp.clip(blended_action, self._jt_lb, self._jt_ub)

            if self.config.controller.hip_regulation:
                hip_targets, hip_index = self.getHipTargets(state)
                motor_targets = motor_targets.at[hip_index].set(motor_targets[hip_index] + hip_targets)

            if self.config.controller.cop_regulation:
                cop_targets, st_ankle_idx = self.cop_regulator(state.pipeline_state, state.info)
                # jax.debug.print("motor target: {}", motor_targets)

                motor_targets = motor_targets.at[st_ankle_idx].set(motor_targets[st_ankle_idx] + cop_targets)

            motor_targets = jp.clip(motor_targets, self._jt_lb, self._jt_ub)

        else:
            motor_targets = jp.clip(action, self._torque_lb, self._torque_ub)

        if self.config.traj_opt:
            # if data0.time > 0.5 and data0.done, do not step; just return as is
            # use lax.cond to avoid jax error
            def true_fun(_):
                return data0

            def false_fun(_):
                return self.pipeline_step(data0, motor_targets)

            cond = jp.logical_and(data0.time > 0.5, state.done)
            data = lax.cond(cond, true_fun, false_fun, None)

        else:
            data = self.pipeline_step(data0, motor_targets)

        time_to_new_step = (state.info["domain_info"]["step_start"] - data.time) <= 0.01
        step_done = lax.cond(time_to_new_step, lambda : True, lambda : False)

        jax.debug.print("Time: {}", data.time)
        if step_done:
            state.info["tracking_foot"]["swing_foot"] = (state.info["tracking_foot"]["swing_foot"] + 1) % 2
            self.switchFootTarget(state, data);
            jax.debug.print("Time: {}", data.time)

        # observation data
        obs = self._get_obs(data, action, state.info)
        reward_tuple = self.evaluate_reward(data0, data, cur_action, state.info)

        # state management
        state.info["reward_tuple"] = reward_tuple
        state.info["last_action"] = cur_action
        state.info["blended_action"] = blended_action
        state.info["reward_tuple"]["mechanical_power"] = self.mechanical_power(data)
        state.info["tracking_err"] = (
            data.qpos[-self.model.nu :] - action
        )  # currently assuming motor_targets is the desired joint angles; TODO handle torque case

        # resetting logic if joint limits are reached or robot is falling
        # violate joint limit
        done = self.checkDone(data)

        reward = jp.sum(jp.array(list(reward_tuple.values())))
        reward = reward + (1 - done) * self.config.reward.healthy_reward

        self.curr_step += 1

        return state.replace(pipeline_state=data, obs=obs, reward=reward, done=done)

    def state_condition_met(self, maxErrorTrigger, minTransitionTime, data: mjx.Data, state_info: Dict[str, Any]):
        """Check if the error is within the threshold and minimum time has passed since the last transition."""
        step_start = state_info["domain_info"]["step_start"]
        err = state_info["tracking_err"]
        current_time = data.time
        return jp.max(jp.abs(err)) <= maxErrorTrigger and (current_time - step_start) >= minTransitionTime

    def log_data(self, state, log_items, logged_data):
        """Logs specified items from the state."""
        # logged_data = {}
        for item in log_items:
            if hasattr(state, item):
                logged_data[item] = getattr(state, item).tolist()  # Convert to list if it's a NumPy array
            else:
                print(f"Warning: '{item}' not found in state")
        return logged_data

    def log_state_info(self, state_info, log_items, logged_data):
        """Logs specified items from the state_info."""
        for item in log_items:
            if item in state_info:
                logged_data[item] = state_info[item]
            else:
                print(f"Warning: '{item}' not found in state_info")
        return logged_data

    def plot_attribute(self, attribute, values, save_dir):
        """Creates and saves subplots for each dimension of an attribute.

        Param attribute: The name of the attribute.
        Param values: The values of the attribute.
        Param save_dir: Directory to save the plot.
        """
        num_dims = len(values[0]) if isinstance(values[0], list) else 1
        plt.figure(figsize=(10, 4 * num_dims))

        for dim in range(num_dims):
            ax = plt.subplot(num_dims, 1, dim + 1)
            if num_dims > 1:
                dim_values = [v[dim] for v in values]
                ax.plot(dim_values)
                ax.set_title(f"{attribute} - Dimension {dim}")
            else:
                ax.plot(values)
                ax.set_title(attribute)

            ax.set_xlabel("Time step")
            ax.set_ylabel(attribute)

        plt.tight_layout()
        plt.savefig(os.path.join(save_dir, f"{attribute}.png"))
        plt.close()

    def plot_logged_data(self, logged_data, save_dir="plots"):
        """Plotting function for the logged data."""
        if not os.path.exists(save_dir):
            os.makedirs(save_dir)

        # Determine the number of unique attributes to plot
        # attributes = set(key for data_point in logged_data for key in data_point.keys())
        attributes = {key for data_point in logged_data for key in data_point.keys()}

        # Create and save a plot for each attribute
        for attribute in attributes:
            values = [
                data_point[attribute]
                for data_point in logged_data
                if attribute in data_point and not isinstance(data_point[attribute], dict)
            ]

            if values:
                self.plot_attribute(attribute, values, save_dir)

    def load_and_plot_data(self, file_path, plot_save_dir):
        """Loads data from a pickle file and plots the logged data.

        Args:file_path (str): Path to the pickle file containing logged data.
            plot_save_dir (str): Directory where plots should be saved.
        """
        if not os.path.exists(file_path):
            print(f"File {file_path} not found.")
            return

        with open(file_path, "rb") as file:
            logged_data = pickle.load(file)

        self.plot_logged_data(logged_data, plot_save_dir)

    def process_rollouts(self, rollouts_dir, plot_save_dir="plots"):
        """Processes saved rollouts, extracting and plotting logged data.

        :param rollouts_dir: Directory containing the rollout files.
        :param plot_save_dir: Directory to save the plots.
        """
        if not os.path.exists(rollouts_dir):
            print(f"Rollouts directory {rollouts_dir} not found.")
            return

        for filename in os.listdir(rollouts_dir):
            if filename.endswith(".pkl"):  # Assuming the files are pickle files
                log_file_path = os.path.join(rollouts_dir, filename)
                print(f"Processing {filename}...")
                self.load_and_plot_data(log_file_path, plot_save_dir)

    def eulRates2omega(self, eulRates, orientation):
        """Convert euler rates to omega."""
        # Input processing
        assert len(eulRates) == 3, "The omega must be a numerical vector of length 3."

        x, y, z = orientation

        M = jp.array([[jp.cos(y) * jp.cos(z), jp.sin(z), 0], [-jp.cos(y) * jp.sin(z), jp.cos(z), 0], [jp.sin(y), 0, 1]])

        omega = jp.dot(M, eulRates)

        return omega

    def eulerXYZ2quat(self, eul):
        """Convert Euler angles (XYZ order) to a quaternion.

        Args:
            eul (array): Euler angles, a 3-element array-like object.

        Returns:
            array: Quaternion as a 4-element array.
        """
        c = jp.array([jp.cos(eul[0] / 2), jp.cos(eul[1] / 2), jp.cos(eul[2] / 2)])
        s = jp.array([jp.sin(eul[0] / 2), jp.sin(eul[1] / 2), jp.sin(eul[2] / 2)])

        q = jp.array(
            [
                c[0] * c[1] * c[2] - s[0] * s[1] * s[2],
                s[0] * c[1] * c[2] + c[0] * s[1] * s[2],
                -s[0] * c[1] * s[2] + c[0] * s[1] * c[2],
                c[0] * c[1] * s[2] + s[0] * s[1] * c[2],
            ]
        )

        return q

    def quat2eulXYZ(self, quat):
        """Convert quaternion to euler angles."""
        # Should assume wxyz convention
        # z1_2 should be qy, 1 should be x, w should be 0

        eul = jp.zeros(3, dtype=jp.float32)
        b = 1.0 / jp.sqrt(((quat[0] * quat[0] + quat[1] * quat[1]) + quat[2] * quat[2]) + quat[3] * quat[3])
        z1_idx_0 = quat[0] * b
        z1_idx_1 = quat[1] * b
        z1_idx_2 = quat[2] * b
        b *= quat[3]
        aSinInput = 2.0 * (z1_idx_1 * b + z1_idx_2 * z1_idx_0)

        # Ensure aSinInput is within [-1.0, 1.0]
        aSinInput = jp.clip(aSinInput, -1.0, 1.0)

        eul_tmp = z1_idx_0 * z1_idx_0
        b_eul_tmp = z1_idx_1 * z1_idx_1
        c_eul_tmp = z1_idx_2 * z1_idx_2
        d_eul_tmp = b * b

        eul = jp.array(
            [
                jp.arctan2(
                    -2.0 * (z1_idx_2 * b - z1_idx_1 * z1_idx_0), ((eul_tmp - b_eul_tmp) - c_eul_tmp) + d_eul_tmp
                ),
                jp.arcsin(aSinInput),
                jp.arctan2(
                    -2.0 * (z1_idx_1 * z1_idx_2 - b * z1_idx_0), ((eul_tmp + b_eul_tmp) - c_eul_tmp) - d_eul_tmp
                ),
            ]
        )

        return eul

    def evaluate_reward(self, data0: mjx.Data, data: mjx.Data, action: jp.ndarray, state_info: Dict[str, Any]) -> dict:
        """Evaluate the reward function."""
        # convert relevant fields
        eul = self.quat2eulXYZ(data.qpos[3:7])
        eul_rate = self.eulRates2omega(data.qvel[3:6], eul)

        # base coordinate tracking
        domain_idx = state_info["domain_info"]["domain_idx"]
        # base_pos = data.qpos[0:3] - data.geom_xpos[self.foot_geom_idx[domain_idx],0:3]

        def get_base_pos(domain_idx, data, foot_geom_idx):
            base_pos = data.qpos[0:3] - data.geom_xpos[foot_geom_idx[domain_idx], 0:3]
            return base_pos

        base_pos = jax.lax.cond(
            domain_idx == 0,
            lambda _: get_base_pos(0, data, self.foot_geom_idx),
            lambda _: get_base_pos(1, data, self.foot_geom_idx),
            operand=None,
        )

<<<<<<< HEAD
        def get_stance_contact(idx, data):
            """Get the contact force for the stance leg."""
            # jax.debug.print("hacked get_stance_contact()")
            # return data.efc_force[0:4]
            return data.efc_force[self.efc_address[idx]]

        stance_grf = jax.lax.cond(
            domain_idx == StanceState.Left.value,
            lambda _: get_stance_contact(jp.array([0, 1, 2, 3]), data),
            lambda _: get_stance_contact(jp.array([4, 5, 6, 7]), data),
            operand=None,
        )
        """
        grf_penalty = self.config.reward.grf_cost_weight * (1.0 - jp.sum(stance_grf) / (self.mass * 9.81))
=======
        grf_penalty = self._grf_penalty(data, state_info)
>>>>>>> c444042d

        tracking_pos_reward = self.config.reward.tracking_base_pos * jp.exp(
            -jp.sum(jp.square(base_pos - state_info["base_pos_desire"][0:3])) / self.config.reward.tracking_sigma_pos
        )

        tracking_orientation_reward = self.config.reward.tracking_base_ori * jp.exp(
            -jp.sum(jp.square(eul - state_info["base_pos_desire"][3:6])) / self.config.reward.tracking_sigma_pos
        )

        tracking_joint_reward = self.config.reward.tracking_joint * jp.exp(
            -jp.sum(jp.square(data.qpos[-self.model.nu :] - state_info["nominal_action"]))
            / self.config.reward.tracking_sigma_joint_pos
        )

        tracking_ang_vel_reward = self.config.reward.tracking_ang_vel * jp.exp(
            -jp.sum(jp.square(eul_rate - state_info["base_vel_desire"][3:6])) / self.config.reward.tracking_sigma_vel
        )

        tracking_lin_vel_reward = self.config.reward.tracking_lin_vel * jp.exp(
            -jp.sum(
                jp.square(
                    math.rotate(data.qvel[:3], math.quat_inv(data.qpos[3:7])) - state_info["base_vel_desire"][0:3]
                )
            )
            / self.config.reward.tracking_sigma_vel
        )

        # control cost
        ctrl_cost = self.config.reward.ctrl_cost_weight * jp.sum(jp.square(data.qfrc_actuator[-self.model.nu :]))
        ctrl_cost = jp.clip(ctrl_cost, -1.0, 1.0)

        # mechanical power
        mechanical_power = self.mechanical_power(data)

        # smoothness
        jt_smoothness_reward = self.config.reward.jt_smoothness_weight * jp.sum(jp.square(data.qacc[-self.model.nu :]))
        base_smoothness_reward = self.config.reward.base_smoothness_weight * jp.sum(jp.square(data.qacc[0:6]))
        """
        # target foot pos
        currentFootPos = data.geom_xpos[:, 0:3]
        targetFootPos = state_info["tracking_foot"]["target_pos"]
        tracking_foot_reward = -((jp.linalg.norm(targetFootPos[0][:2] - currentFootPos[1][:2]) + 
                                 jp.linalg.norm(targetFootPos[1][:2] - currentFootPos[0][:2])))

        # TODO: remove reward terms
        # cop
        cop_reward = self.cop_reward(data, state_info)

        return {
<<<<<<< HEAD
            "ctrl_cost": 0,
            "tracking_lin_vel_reward": 0,
            "tracking_ang_vel_reward": 0,
            "tracking_pos_reward": 0,
            "tracking_orientation_reward": 0,
            "tracking_joint_reward": 0,
            "grf_penalty": 0,
            "mechanical_power": 0,
            "jt_smoothness_reward": 0,
            "base_smoothness_reward": 0,
=======
            "ctrl_cost": self._clip_reward(ctrl_cost),
            "tracking_lin_vel_reward": self._clip_reward(tracking_lin_vel_reward),
            "tracking_ang_vel_reward": self._clip_reward(tracking_ang_vel_reward),
            "tracking_pos_reward": self._clip_reward(tracking_pos_reward),
            "tracking_orientation_reward": self._clip_reward(tracking_orientation_reward),
            "tracking_joint_reward": self._clip_reward(tracking_joint_reward),
            "grf_penalty": self._clip_reward(grf_penalty),
            "mechanical_power": mechanical_power,
            "jt_smoothness_reward": jt_smoothness_reward,
            "base_smoothness_reward": base_smoothness_reward,
>>>>>>> c444042d
            "tracking_foot_reward": tracking_foot_reward
            "jt_smoothness_reward": self._clip_reward(jt_smoothness_reward),
            "base_smoothness_reward": self._clip_reward(base_smoothness_reward),
            "cop_reward": self._clip_reward(cop_reward),
        }

    def get_swing_grf(self, data: mjx.Data, state_info) -> jax.Array:
        """Get the ground reaction force for the swing leg."""
        domain_idx = state_info["domain_info"]["domain_idx"]

        # jax.debug.print("get_swing_grf()")
        def get_swing_contact(idx, data):
            """Get the contact force for the stance leg."""
            contact_force = self._get_contact_force(data)
            # jax.debug.print("contact_force: {}", contact_force)
            # jax.debug.print("idx: {}", idx)
            return contact_force[idx]

        swing_grf = jax.lax.cond(
            domain_idx == StanceState.Right.value,
            lambda _: get_swing_contact(self.left_grf_idx, data),
            lambda _: get_swing_contact(self.right_grf_idx, data),
            operand=None,
        )

        # jax.debug.print("swing_grf: {}", swing_grf)
        # jax.debug.print("left grf idx: {}", self.left_grf_idx)
        # jax.debug.print("right grf idx: {}", self.right_grf_idx)

        return swing_grf

    def _grf_penalty(self, data: mjx.Data, state_info) -> float:
        """Calculate a penalty based on the ground reaction force."""
        # if there's grf on the swing leg, then apply penalty
        # determine which leg is the swing leg
        swing_grf = self.get_swing_grf(data, state_info)
        return self.config.reward.grf_cost_weight * jp.sum(swing_grf)

    def _clip_reward(self, reward: float) -> float:
        """Clip the reward."""
        return jp.clip(reward, -50.0, 50.0)

    def _reward_tracking_lin_vel(self, commands: jax.Array, x: Transform, xd: Motion) -> jax.Array:
        # Tracking of linear velocity commands (xy axes)
        local_vel = math.rotate(xd.vel[0], math.quat_inv(x.rot[0]))
        lin_vel_error = jp.sum(jp.square(commands[:2] - local_vel[:2]))
        lin_vel_reward = jp.exp(-lin_vel_error / self.config.reward.tracking_sigma)
        return lin_vel_reward

    def _reward_tracking_ang_vel(self, commands: jax.Array, x: Transform, xd: Motion) -> jax.Array:
        # Tracking of angular velocity commands (yaw)
        base_ang_vel = math.rotate(xd.ang[0], math.quat_inv(x.rot[0]))
        ang_vel_error = jp.square(commands[2] - base_ang_vel[2])
        return jp.exp(-ang_vel_error / self.config.reward.tracking_sigma)

    def checkImpact(self, data, state_info):
        """Check if the robot is in impact."""
        swing_grf = self.get_swing_grf(data, state_info)
        # jax.debug.print("swing_grf: {}", swing_grf)
        return jp.sum(swing_grf) > state_info["impact_threshold"]

    def jt_blending(self, t: float, step_dur: float, action: jp.ndarray, state_info: Dict[str, Any]):
        """Blend the action with the offset."""
        offset = state_info["offset"]
        t0 = state_info["domain_info"]["step_start"]
        phaseVar = (t - t0) / step_dur
        behavstate = state_info["state"]
        dur = self._blend_dur[behavstate]
        lambda_y = jp.clip(phaseVar / dur, 0, 1)
        blended_action = (1 - lambda_y) * offset + action

        return blended_action

    def mechanical_power(self, data: mjx.Data) -> float:
        """Calculate the 2-norm sum of the mechanical power."""
        u = data.qfrc_actuator[-self.model.nu :]
        q_dot = data.qvel[-self.model.nu :]
        return jp.linalg.norm(u * q_dot, 2)

    def mcot(self, t_values, step_length, P_values):
        """Calculate the mechanical cost of transport."""
        # https://static1.squarespace.com/static/5c7b4b45a9ab95423630034b/t/6217aba70df6fb6a8f070dff/1645718443585/Algorithmic+Foundations....pdf

        # J = 1/mg*l * integral( P(u,q_dot) dt)
        g = 9.81  # acceleration due to gravity in m/s^2
        # Define the mechanical power function P as the sum of the 2-norm of torque and velocity products for each joint.

        # Compute the values of the integrand at the given time values
        # integrand_values = jp.array([P(data.qfrc_actuator[-model.nu:], data.qvel[-model.nu:]) for t in t_values])

        # Compute the approximate integral using the trapezoidal rule
        integral_value = trapezoid(P_values, t_values)

        # Calculate the cost function J
        return 1 / (self.mass * g * step_length) * integral_value

    def cop_reward(self, data: mjx.Data, state_info: Dict[str, Any]) -> float:
        """Calculate a reward based on the Center of Pressure (CoP).

        Args:
            cop (jax.Array): The current Center of Pressure.
            desired_cop_range (Tuple[float, float]): A tuple representing the desired range for the CoP.

        Returns:
            float: The calculated reward.
        """
        contact_force = self._get_contact_force(data)

        domain_idx = state_info["domain_info"]["domain_idx"]

        step_start = state_info["domain_info"]["step_start"]
        phase_var = (data.time - step_start) / self.step_dur[state_info["state"]]

        # desired cop
        desired_cop = jp.zeros(2)
        desired_cop = desired_cop.at[0].set(phase_var * (desired_max - desired_min) + desired_min)

        stance_grf_idx = jax.lax.cond(
            domain_idx == StanceState.Right.value,
            lambda _: self.right_grf_idx,
            lambda _: self.left_grf_idx,
            operand=None,
        )

        cop = self._calculate_cop(data.contact.pos[stance_grf_idx], contact_force[stance_grf_idx])

        sole_pos = jax.lax.cond(
            domain_idx == StanceState.Right.value,
            lambda _: data.geom_xpos[self.foot_geom_idx[0]],
            lambda _: data.geom_xpos[self.foot_geom_idx[1]],
            operand=None,
        )

        desired_cop = sole_pos[0:2]
        # desired_cop = desired_cop.at[1].set(0)

        # jax.debug.print("cop: {}", cop)
        # jax.debug.print("desired_cop: {}", desired_cop)

        # Calculate the reward as the negative of the deviation
        # This means less deviation results in a higher (less negative) reward
        return self.config.reward.tracking_cop * jp.exp(
            -jp.sum(jp.square(cop[0:2] - desired_cop)) / self.config.reward.tracking_sigma_cop
        )

    def _get_contact_force(self, data: mjx.Data) -> jax.Array:
        # hacked version
        contact_force = data.efc_force[self.efc_address]

        # mu = data.contact.friction
        dim = 3  # hardcode to pyramid

        # TODO: get rid of the for loop
        for i in range(len(self.efc_address)):
            # decode pyramid
            force_normal = 0.0
            for j in range(2 * (dim - 1)):
                force_normal = force_normal + data.efc_force[self.efc_address[i] + j]

            # pyramid = data.efc_force[self.efc_address[i]:self.efc_address[i]+dim]
            # force_normal = sum(pyramid0_i + pyramid1_i)
            # force_normal = jp.sum(pyramid[:2 * (dim - 1)])

            # force_tangent_i = (pyramid0_i - pyramid1_i) * mu_i
            # force_tangents = (pyramid[::2][:dim-1] - pyramid[1::2][:dim-1]) * mu[:dim-1]

            # Combine normal and tangential forces into one array
            # force = jp.concatenate(([force_normal], force_tangents))
            contact_force = contact_force.at[i].set(force_normal)
            # jax.debug.print("contact: {}", i)
            # jax.debug.print("force normal: {}", force_normal)

        # for i in range(len(self.efc_address)):
        #     #decode pyramid
        #     pyramid = data.efc_force[self.efc_address[i]:-1]
        #     # force_normal = sum(pyramid0_i + pyramid1_i)
        #     force_normal = jp.sum(pyramid[:2 * (dim - 1)])

        #     # force_tangent_i = (pyramid0_i - pyramid1_i) * mu_i
        #     # force_tangents = (pyramid[::2][:dim-1] - pyramid[1::2][:dim-1]) * mu[:dim-1]

        #     # Combine normal and tangential forces into one array
        #     # force = jp.concatenate(([force_normal], force_tangents))
        #     contact_force = contact_force.at[i].set(force_normal)
        #     jax.debug.print("contact: {}", i)

        # jax.debug.print("contact force: {}", contact_force)
        return contact_force

    def _calculate_cop(self, pos: jax.Array, force: jax.Array) -> jax.Array:
        def true_func(_):
            return jp.dot(pos.T, force) / jp.sum(force)

        def false_func(_):
            return jp.zeros_like(pos[0])

        # Use jax.lax.cond to check if sum of forces is not zero
        return jax.lax.cond(jp.any(force) > 10.0, None, true_func, None, false_func)

    def cop_regulator(self, data: mjx.Data, state_info: Dict[str, Any]):
        """Regulate the Center of Pressure (CoP) using the measured moment."""
        cop_des = jp.zeros(3)
        cop_des = cop_des.at[0:2].set(state_info["des_cop"])

        contact_force = self._get_contact_force(data)

        domain_idx = state_info["domain_info"]["domain_idx"]

        stance_grf_idx = jax.lax.cond(
            domain_idx == StanceState.Right.value,
            lambda _: self.right_grf_idx,
            lambda _: self.left_grf_idx,
            operand=None,
        )

        st_ankle_idx = jax.lax.cond(
            domain_idx == StanceState.Right.value,
            lambda _: jp.array([10, 11]),
            lambda _: jp.array([4, 5]),
            operand=None,
        )

        sole_pos = jax.lax.cond(
            domain_idx == StanceState.Right.value,
            lambda _: data.geom_xpos[self.foot_geom_idx[0]],
            lambda _: data.geom_xpos[self.foot_geom_idx[1]],
            operand=None,
        )

        # sole_pos = jax.lax.cond(
        #     domain_idx == StanceState.Right.value,
        #     lambda _: data.geom_xpos[self.ankle_geom_idx[0]],
        #     lambda _: data.geom_xpos[self.ankle_geom_idx[1]],
        #     operand=None,
        # )

        cop_des = cop_des.at[0].set(sole_pos[0])
        cop_des = cop_des.at[1].set(sole_pos[1])

        st_contact_pos = data.contact.pos[stance_grf_idx]

        p_x = st_contact_pos[:, 0]
        p_y = st_contact_pos[:, 1]
        # jax.debug.print("sole pos: {}", sole_pos)
        # jax.debug.print("cop_des: {}", cop_des)
        # jax.debug.print("p_x: {}", p_x)
        # jax.debug.print("p_y: {}", p_y)

        # p_x = jp.array([0.1368,0.1368,-0.1368,-0.1368]).transpose()
        # p_y = jp.array([-0.06,0.06,-0.06,0.06]).transpose()
        st_contact_force = contact_force[stance_grf_idx]
        # jax.debug.print("st_contact_force: {}", st_contact_force)
        st_contact_force = jp.clip(st_contact_force, -100.0, 2000.0)
        # jax.debug.print("st_contact_force_clipped: {}", st_contact_force)
        # force vector
        f = jp.zeros(3)
        f = f.at[2].set(jp.sum(contact_force))

        # cop_des_mod(1:2,:) = cop_des;
        # cop_offset = ExoConstants.dimensions.footLength/2-ExoConstants.dimensions.soleToHeel;
        # cop_des_mod(1,:) = cop_des_mod(1,:) + cop_offset;
        # f = zeros(3,1); f(3) = sum(Fz_cur);

        # measured_moment = zeros(3,1);
        # measured_moment(1,1) = p_y * Fz_cur';
        # measured_moment(2,1) = -p_x * Fz_cur';

        # % [dtheta_r, dtheta_p] = Acop(p_des x F_m - tau_m)
        # Admit_gain = [-2,0,0;
        #               0, -1.5,0];
        # theta_targ = Admit_gain * (cross(cop_des_mod,f) - measured_moment);
        # u_ankle(1,:) = - (dqa(ankle_idx(1)+6) - theta_targ(2,1));
        # u_ankle(2,:) = - (dqa(ankle_idx(2)+6) - theta_targ(1,1));

        # ankle_max = [184;82];
        # u_ankle(:,:)  = min(ankle_max,max(u_ankle,-ankle_max));

        # Measured moment calculation
        measured_moment = jp.zeros(3)
        measured_moment = measured_moment.at[0].set(jp.dot(p_y, st_contact_force))
        measured_moment = measured_moment.at[1].set(jp.dot(-p_x, st_contact_force))

        # # Admittance gain matrix
        gain = state_info["cop_regulator_gain"]
        theta_targ = jp.dot(gain, jp.cross(cop_des, f) - measured_moment)

        # jax.debug.print("measured moment: {}", measured_moment)
        # jax.debug.print("theta_targ: {}", theta_targ)
        # jax.debug.print("desire moment: {}", jp.cross(cop_des, f))

        theta_targ = theta_targ.clip(-0.01, 0.01)
        # jax.debug.print("theta_targ_clipped: {}", theta_targ)

        ankle_targ = jp.zeros(2)
        ankle_targ = ankle_targ.at[0].set(theta_targ[1])
        ankle_targ = ankle_targ.at[1].set(theta_targ[0])
        return ankle_targ, st_ankle_idx

    def _get_obs(self, data: mjx.Data, action: jp.ndarray, state_info: Dict[str, Any]) -> jp.ndarray:
        """Observes position, velocities, contact forces, and last action."""
        position = data.qpos
        velocity = data.qvel

        obs_list = []
        domain_idx = state_info["domain_info"]["domain_idx"]
        step_start = state_info["domain_info"]["step_start"]
        nominal_base_desire = state_info["base_vel_desire"][0:3]
        phase_var = (data.time - step_start) / self.step_dur[state_info["state"]]

        # last action
        obs_list.append(position)  # 19
        obs_list.append(velocity)  # 18
        obs_list.append(self._get_contact_force(data))  # 8
        obs_list.append(nominal_base_desire)  # 3
        obs_list.append(jp.array([domain_idx, step_start, phase_var]))

        obs = jp.clip(jp.concatenate(obs_list), -100.0, 2000.0)
        # self.obs_buffer

        # stack observations through time
        if self.curr_step % self.obs_history_update_freq == 0 and self.curr_step != 0:
            single_obs_size = len(obs)
            state_info["obs_history"] = jp.roll(
                state_info["obs_history"], (single_obs_size * self.obs_history_update_freq)
            )
            state_info["obs_history"] = (
                jp.array(state_info["obs_history"]).at[: (single_obs_size * self.obs_history_update_freq)].set(obs)
            )

        return state_info["obs_history"]

    def getRender(self):
        """Get the renderer and camera for rendering."""
        camera = mj.MjvCamera()
        camera.azimuth = 60
        camera.elevation = 0.6
        camera.distance = 3
        camera.lookat = jp.array([0, 0, 0.8])
        self.camera = camera

        renderer = mj.Renderer(self.model, 480, 640)
        # renderer = mj.Renderer(self.model)
        renderer._scene_option.flags[_enums.mjtVisFlag.mjVIS_CONTACTPOINT] = 0
        renderer._scene_option.sitegroup[2] = 0

        self.renderer = renderer
        return

    def get_image(self, state):
        """Get the image from the renderer."""
        # jax.debug.breakpoint()
        self.model.geom_pos[0:4] = state.geom_xpos[0:4]
        d = mj.MjData(self.model)
        # write the mjx.Data into an mjData object
        mjx.device_get_into(d, state)

        mj.mj_forward(self.model, d)

        # self.camera.lookat[0] = d.qpos[0]
        # self.camera.lookat[1] = d.qpos[1]

        # use the mjData object to update the renderer

        self.renderer.update_scene(d, camera=self.camera)

        # time = d.time
        # curTime = f"Time = {time:.3f}"
        # mj.mjr_overlay(mujoco.mjtFont.mjFONT_NORMAL,mujoco.mjtGridPos.mjGRID_TOPLEFT,renderer._rect,curTime,'test',renderer._mjr_context)

        return self.renderer.render()

    def _ncr(self, n, r):
        r = min(r, n - r)
        numer = jp.prod(jp.arange(n, n - r, -1))
        denom = jp.prod(jp.arange(1, r + 1))
        return numer // denom

    def _forward(self, t, t0, step_dur, alpha):
        bez_deg = alpha.shape[1] - 1
        B = 0
        tau = (t - t0) / step_dur
        tau = jp.clip(tau, 0, 1)

        for i in range(bez_deg + 1):
            x = self._ncr(bez_deg, i)
            B = B + x * ((1 - tau) ** (bez_deg - i)) * (tau**i) * alpha[:, i]

        return B  # B.astype(jnp.float32)

    def _forward_vel(self, t, t0, step_dur, alpha):
        dB = 0
        tau = (t - t0) / step_dur
        tau = jp.clip(tau, 0, 1)
        for i in range(self.bez_deg):
            dB = dB + self.bez_deg * (alpha[:, i + 1] - alpha[:, i]) * self._ncr(self.bez_deg - 1, i) * (
                (1 - tau) ** (self.bez_deg - i - 1)
            ) * (tau**i)
        dtau = 1 / step_dur
        dB = dB * dtau
        return dB  # dB.astype(jnp.float32)

    def _remap_coeff(self):
        # assuming the last num_output is the only relevant ones
        baseRemap = jp.array([1, -1, 1, -1, 1, -1], dtype=jp.float32)
        legRemap = jp.array([-1, -1, 1, 1, 1, -1], dtype=jp.float32)
        relabel = jax.scipy.linalg.block_diag(jp.diag(baseRemap), jp.diag(legRemap), jp.diag(legRemap))
        relabelIdx = jp.array([0, 1, 2, 3, 4, 5, 12, 13, 14, 15, 16, 17, 6, 7, 8, 9, 10, 11], dtype=jp.int32)
        R = jp.zeros_like(relabel)
        R = R.at[relabelIdx].set(relabel)
        return R
    
    def switchFootTarget(self, state, data):
        # use state info, and key from run
        prng_key = jax.random.PRNGKey(seed=10)
        step_len = [0.11966493318671938, -0.2940499740759257, -7.344087977321223E-4]
        swingFootPos = data.geom_xpos[state.info["tracking_foot"]["swing_foot"], 0:3]
        stanceFootPos = data.geom_xpos[(state.info["tracking_foot"]["swing_foot"] + 1) % 2, 0:3]
        targetOffset = jp.array([step_len[0] * 2, 0.0, 0.0])
        randomization = jp.array([jax.random.uniform(prng_key, minval=-0.05, maxval=0.05), 
                                  jax.random.uniform(prng_key, minval=-0.02, maxval=0.02), 0.0])
        
        if state.info["tracking_foot"]["swing_foot"] == 0:
            leftfootTarget = jp.add(swingFootPos, targetOffset)
            leftfootTarget = jp.add(leftfootTarget, randomization)
            rightfootTarget = stanceFootPos

        if state.info["tracking_foot"]["swing_foot"] == 1:
            leftfootTarget = stanceFootPos
            rightfootTarget = jp.add(swingFootPos, targetOffset)
            rightfootTarget = jp.add(rightfootTarget, randomization)
        print(leftfootTarget, rightfootTarget)
        state.info["tracking_foot"]["target_pos"] = jp.array([leftfootTarget, rightfootTarget])<|MERGE_RESOLUTION|>--- conflicted
+++ resolved
@@ -956,7 +956,7 @@
         # base coordinate tracking
         domain_idx = state_info["domain_info"]["domain_idx"]
         # base_pos = data.qpos[0:3] - data.geom_xpos[self.foot_geom_idx[domain_idx],0:3]
-
+        """
         def get_base_pos(domain_idx, data, foot_geom_idx):
             base_pos = data.qpos[0:3] - data.geom_xpos[foot_geom_idx[domain_idx], 0:3]
             return base_pos
@@ -968,24 +968,7 @@
             operand=None,
         )
 
-<<<<<<< HEAD
-        def get_stance_contact(idx, data):
-            """Get the contact force for the stance leg."""
-            # jax.debug.print("hacked get_stance_contact()")
-            # return data.efc_force[0:4]
-            return data.efc_force[self.efc_address[idx]]
-
-        stance_grf = jax.lax.cond(
-            domain_idx == StanceState.Left.value,
-            lambda _: get_stance_contact(jp.array([0, 1, 2, 3]), data),
-            lambda _: get_stance_contact(jp.array([4, 5, 6, 7]), data),
-            operand=None,
-        )
-        """
-        grf_penalty = self.config.reward.grf_cost_weight * (1.0 - jp.sum(stance_grf) / (self.mass * 9.81))
-=======
         grf_penalty = self._grf_penalty(data, state_info)
->>>>>>> c444042d
 
         tracking_pos_reward = self.config.reward.tracking_base_pos * jp.exp(
             -jp.sum(jp.square(base_pos - state_info["base_pos_desire"][0:3])) / self.config.reward.tracking_sigma_pos
@@ -1035,7 +1018,6 @@
         cop_reward = self.cop_reward(data, state_info)
 
         return {
-<<<<<<< HEAD
             "ctrl_cost": 0,
             "tracking_lin_vel_reward": 0,
             "tracking_ang_vel_reward": 0,
@@ -1046,22 +1028,20 @@
             "mechanical_power": 0,
             "jt_smoothness_reward": 0,
             "base_smoothness_reward": 0,
-=======
-            "ctrl_cost": self._clip_reward(ctrl_cost),
-            "tracking_lin_vel_reward": self._clip_reward(tracking_lin_vel_reward),
-            "tracking_ang_vel_reward": self._clip_reward(tracking_ang_vel_reward),
-            "tracking_pos_reward": self._clip_reward(tracking_pos_reward),
-            "tracking_orientation_reward": self._clip_reward(tracking_orientation_reward),
-            "tracking_joint_reward": self._clip_reward(tracking_joint_reward),
-            "grf_penalty": self._clip_reward(grf_penalty),
-            "mechanical_power": mechanical_power,
-            "jt_smoothness_reward": jt_smoothness_reward,
-            "base_smoothness_reward": base_smoothness_reward,
->>>>>>> c444042d
-            "tracking_foot_reward": tracking_foot_reward
-            "jt_smoothness_reward": self._clip_reward(jt_smoothness_reward),
-            "base_smoothness_reward": self._clip_reward(base_smoothness_reward),
-            "cop_reward": self._clip_reward(cop_reward),
+            # "ctrl_cost": self._clip_reward(ctrl_cost),
+            # "tracking_lin_vel_reward": self._clip_reward(tracking_lin_vel_reward),
+            # "tracking_ang_vel_reward": self._clip_reward(tracking_ang_vel_reward),
+            # "tracking_pos_reward": self._clip_reward(tracking_pos_reward),
+            # "tracking_orientation_reward": self._clip_reward(tracking_orientation_reward),
+            # "tracking_joint_reward": self._clip_reward(tracking_joint_reward),
+            # "grf_penalty": self._clip_reward(grf_penalty),
+            # "mechanical_power": mechanical_power,
+            # "jt_smoothness_reward": jt_smoothness_reward,
+            # "base_smoothness_reward": base_smoothness_reward,
+            "tracking_foot_reward": tracking_foot_reward,
+            "jt_smoothness_reward": 0,
+            "base_smoothness_reward": 0,
+            "cop_reward": 0,
         }
 
     def get_swing_grf(self, data: mjx.Data, state_info) -> jax.Array:
