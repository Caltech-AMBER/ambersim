import enum
import os
import pickle
from dataclasses import dataclass
from typing import Any, Dict

import jax
import jax.numpy as jp
import matplotlib.pyplot as plt
import mediapy as media
import mujoco as mj
import numpy as np
import yaml
from brax import math
from brax.base import Base, Motion, Transform
from brax.envs.base import PipelineEnv, State
from jax import lax
from jax.scipy.integrate import trapezoid
from mujoco import _enums, _structs, mjx
from mujoco.mjx._src import scan
from mujoco.mjx._src.types import DisableBit

from ambersim import ROOT
from ambersim.base import MjxEnv
from ambersim.utils.asset_utils import add_geom_to_env, add_heightfield_to_mujoco_xml, generate_boxes_xml
from ambersim.utils.io_utils import set_actuators_type


class BehavState(enum.IntEnum):
    """Behavioral states of the exoskeleton."""

    ToLoading = 0
    Loading = 1
    ToStopped = 2
    Stopped = 3
    WantToStart = 4
    StartingStep = 5
    Walking = 6
    WantToStop = 7
    StoppingStep = 8


class StanceState(enum.IntEnum):
    """Stance states of the exoskeleton."""

    InTheAir = -1
    Left = 0
    Right = 1
    DS = 2
    LeftDS = 3
    RightDS = 4


@dataclass
class ExoRewardConfig:
    """Weightings for the reward function."""

    # Tracking rewards are computed using exp(-delta^2/sigma)
    # sigma can be a hyperparameters to tune.
    # Track the base x-y velocity (no z-velocity tracking.)
    tracking_lin_vel: float = 0.5

    # Track the angular velocity along z-axis, i.e. yaw rate.
    tracking_ang_vel: float = 0.5

    # Below are regularization terms, we roughly divide the
    # terms to base state regularizations, joint
    # regularizations, and other behavior regularizations.
    # Penalize the base velocity in z direction, L2 penalty.
    tracking_base_ori: float = 1.0

    # Penalize the base roll and pitch rate. L2 penalty.
    tracking_base_pos: float = 10.0

    tracking_joint: float = 1.0
    # Penalize non-zero roll and pitch angles. L2 penalty.
    # orientation: float = -5.0
    tracking_sigma_vel: float = 0.5
    tracking_sigma_pos: float = 0.5
    tracking_sigma_joint_pos: float = 0.2

    # grf penalty
    grf_cost_weight: float = 1e-5
    # L2 regularization of joint torques, |tau|^2.
    ctrl_cost_weight: float = -1e-10

    unhealthy_penalty: float = -10.0

    healthy_reward: float = 2.0

    # smoothness reward
    base_smoothness_weight: float = 1e-4
    jt_smoothness_weight: float = 1e-5

    # cop reward
    tracking_cop: float = 1.0
    tracking_sigma_cop: float = 0.2


class ExoControllerConfig:
    """config dataclass that specified the controller related setting for exo env."""

    hip_regulation: bool = False
    hip_regulator_gain: jp.ndarray = jp.array([1.0, 1.0, 0.15, 0.15, 1.0, 1.0, 0.1, 0.1])
    yaw_control: bool = False
    yaw_gain: jp.ndarray = jp.array([1, -1])
    yaw_index: jp.ndarray = jp.array([1, 7])
    cop_regulation: bool = False
    cop_regulator_gain: jp.ndarray = jp.array([[0.0001, 0.0, 0.0], [0, 0.00001, 0.0]])


class ExoConfig:
    """config dataclass that specified the reward coefficient and other custom setting for exo env."""

    reward: ExoRewardConfig = ExoRewardConfig()
    controller: ExoControllerConfig = ExoControllerConfig()
    terminate_when_unhealthy: bool = True
    reset_2_stand: bool = False
    healthy_z_range: tuple = (0.85, 1)
    desired_cop_range: tuple = (-0.1, 0.1)
    reset_noise_scale: float = 1e-4
    history_size: float = 5
    xml_file: str = "loadedExo.xml"
    jt_traj_file: str = "jt_bez_2023-09-10.yaml"
    loading_pos_file: str = "sim_config_loadingPos.yaml"
    ctrl_limit_file: str = "limits.yaml"
    rand_terrain: bool = False
    slope: bool = False
    hfield: bool = False
    position_ctrl: bool = True
    residual_action_space: bool = True
    physics_steps_per_control_step: int = 10
    action_scale: float = 0.05
    custom_action_space: jp.ndarray = jp.array([1, 0, 1, 0, 0, 0, 1, 0, 1, 0, 0, 0])
    custom_act_idx: jp.ndarray = jp.array([0, 2, 6, 8])
<<<<<<< HEAD
    impact_threshold: float = 200.0
    impact_based_switching: bool = True
=======
    impact_threshold: float = 400.0
    impact_based_switching: bool = False
>>>>>>> fc74d305
    no_noise: bool = False
    traj_opt: bool = False
    rand_plane: bool = False


class Exo(MjxEnv):
    """custom environment for the exoskeleton."""

    def __init__(self, config: ExoConfig = ExoConfig, **kwargs):
        """Initialize the environment."""
        self.config = config
        if config.rand_terrain:
            # xml_file = "loadedExo_no_terrain.xml"
            # org_path = os.path.join(ROOT, "..","models", "exo", xml_file)

            # rand_box_xml = generate_boxes_xml()
            path = os.path.join(ROOT, "..", "models", "exo", "loadedExo_box.xml")
            # add_geom_to_env(org_path,rand_box_xml,path)
        elif config.hfield:
            # xml_file = "loadedExo_no_terrain.xml"
            # org_path = os.path.join(ROOT, "..", "models", "exo", xml_file)
            path = os.path.join(ROOT, "..", "models", "exo", "loadedExo_hfield.xml")
            # add_heightfield_to_mujoco_xml(org_path, path)
        elif config.slope:
            path = os.path.join(ROOT, "..", "models", "exo", "loadedExo_slope.xml")

        elif config.rand_plane:
            path = os.path.join(ROOT, "..", "models", "exo", "loadedExo_plane.xml")
        else:
            path = os.path.join(ROOT, "..", "models", "exo", config.xml_file)

        self.model = mj.MjModel.from_xml_path(path)
        self.load_traj()
        self.load_ctrl_params()

        self.loadRelevantParams()

        if self.config.residual_action_space:
            self.custom_action_space = config.custom_action_space
            self.custom_act_space_size = int(jp.sum(self.custom_action_space))
        else:
            self.custom_action_space = jp.ones(self.model.nu)
            self.custom_act_space_size = self.model.nu
        # calculate observation size
        # TODO: fix hard code here
        self.observation_size_single_step = self.model.nq + self.model.nv + 8 + 3 + 3
        self.curr_step = 0
        self.obs_history_update_freq = 10

        super().__init__(mj_model=self.model, physics_steps_per_control_step=self.config.physics_steps_per_control_step)

        self.efc_address = jp.array([0, 4, 8, 12, 16, 20, 24, 28])
        self.left_grf_idx = jp.array([0, 1, 2, 3])
        self.right_grf_idx = jp.array([4, 5, 6, 7])

        if config.rand_terrain:
            self.get_efc_address()

    def get_efc_address(self):
        """Get the efc address for the left and right foot."""
        data = mj.MjData(self.model)
        rng = jax.random.PRNGKey(0)
        state = self.reset(rng)
        mjx.device_get_into(data, state.pipeline_state)
        self.efc_address = data.contact.efc_address

        # Use the geom1 to get the contact force for left and right foot
        geom1 = data.contact.geom1
        geom = data.contact.geom2
        geom_idx_left = jp.array(
            [
                mj.mj_name2id(self.model, mj.mjtObj.mjOBJ_GEOM, "left_sole"),
                mj.mj_name2id(self.model, mj.mjtObj.mjOBJ_GEOM, "left_toe"),
                mj.mj_name2id(self.model, mj.mjtObj.mjOBJ_GEOM, "left_heel"),
            ]
        )

        geom_idx_right = jp.array(
            [
                mj.mj_name2id(self.model, mj.mjtObj.mjOBJ_GEOM, "right_sole"),
                mj.mj_name2id(self.model, mj.mjtObj.mjOBJ_GEOM, "right_toe"),
                mj.mj_name2id(self.model, mj.mjtObj.mjOBJ_GEOM, "right_heel"),
            ]
        )

        # Find the entries where either geom1 or geom2 is in the left/right indices and the other geom is 0
        left_contacts = jp.logical_and(jp.isin(geom, geom_idx_left), (jp.isin(geom1, self.terrain_geom_idx)))
        right_contacts = jp.logical_and(jp.isin(geom, geom_idx_right), (jp.isin(geom1, self.terrain_geom_idx)))

        # Get the efc_addresses for left and right foot contacts
        contact_idx = jp.arange(self.efc_address.shape[0])
        self.left_grf_idx = contact_idx[left_contacts]
        self.right_grf_idx = contact_idx[right_contacts]

        # left_box_1 = jp.where(geom1 == self.terrain_geom_idx[1])[0]
        # left_box_2 = jp.where(geom1 == self.terrain_geom_idx[3])[0]
        # right_box_1 = jp.where(geom1 == self.terrain_geom_idx[0])[0]
        # right_box_2 = jp.where(geom1 == self.terrain_geom_idx[2])[0]
        # self.left_box_idx = jp.array([left_box_1,left_box_2])
        # self.right_box_idx = jp.array([right_box_1,right_box_2])
        self.box_idx = [
            jp.where(geom1 == self.terrain_geom_idx[0])[0],
            jp.where(geom1 == self.terrain_geom_idx[1])[0],
            jp.where(geom1 == self.terrain_geom_idx[2])[0],
            jp.where(geom1 == self.terrain_geom_idx[3])[0],
        ]
        return

    @property
    def action_size(self) -> int:
        """Override the super class action size function."""
        return self.custom_act_space_size

    def loadRelevantParams(self):
        """Load the relevant parameters for the environment."""
        self.base_frame_idx = mj.mj_name2id(self.model, mj.mjtObj.mjOBJ_BODY, "torso")
        foot_geom_idx = [
            mj.mj_name2id(self.model, mj.mjtObj.mjOBJ_GEOM, "right_sole"),
            mj.mj_name2id(self.model, mj.mjtObj.mjOBJ_GEOM, "left_sole"),
        ]
        self.foot_geom_idx = jp.array(foot_geom_idx)

        ankle_geom_idx = [
            mj.mj_name2id(self.model, mj.mjtObj.mjOBJ_GEOM, "RightHenkeAnkleLink"),
            mj.mj_name2id(self.model, mj.mjtObj.mjOBJ_GEOM, "LeftHenkeAnkleLink"),
        ]
        self.ankle_geom_idx = jp.array(ankle_geom_idx)

        if self.config.rand_terrain:
            num_box = 6
            terrain_geom_idx = jp.zeros(num_box, dtype=int)
            for i in range(num_box):
                terrain_geom_idx = terrain_geom_idx.at[i].set(
                    mj.mj_name2id(self.model, mj.mjtObj.mjOBJ_GEOM, "box_" + str(i))
                )
            self.terrain_geom_idx = terrain_geom_idx
        else:
            self.terrain_geom_idx = jp.array([0])

    def load_traj(self) -> None:
        """Load default trajectory from yaml file specfied in the config."""
        gait_params_file = os.path.join(ROOT, "..", "models", "exo", self.config.jt_traj_file)
        with open(gait_params_file, "r") as file:
            gait_params = yaml.safe_load(file)

        self.step_dur = 0.5 * jp.ones(9)
        self.step_dur = self.step_dur.at[BehavState.Walking].set(gait_params["step_dur"])
        self.step_dur = self.step_dur.at[BehavState.StoppingStep].set(gait_params["step_dur"])
        self.step_dur = self.step_dur.at[BehavState.StartingStep].set(gait_params["step_dur"])

        self.step_start = 0.0
        coeff_jt = np.reshape(np.array(gait_params["coeff_jt"]), (12, 8), order="F")
        coeff_b = np.reshape(np.array(gait_params["coeff_b"]), (6, 8), order="F")
        self.alpha = jp.array(coeff_jt)
        self.alpha_base = jp.array(coeff_b)
        self.bez_deg = 7
        self._q_init = jp.concatenate([jp.array(gait_params["ffPos"]), jp.array(gait_params["startingPos"])], axis=0)
        self._dq_init = jp.concatenate([jp.array(gait_params["ffVel"]), jp.array(gait_params["startingVel"])], axis=0)

        R = self._remap_coeff()
        self.R = R[-self.model.nu :, -self.model.nu :]
        self.R_base = R[:6, :6]
        self.q_desire = self._q_init[-self.model.nu :]
        loading_pos_file = os.path.join(ROOT, "..", "models", "exo", self.config.loading_pos_file)
        with open(loading_pos_file, "r") as file:
            load_params = yaml.safe_load(file)

        self._q_load = jp.concatenate([jp.array(load_params["ffPos"]), jp.array(load_params["startingPos"])], axis=0)
        q_start = jp.concatenate(
            [jp.array(load_params["ffPosStartingStep"]), jp.array(load_params["startingStepPos"])], axis=0
        )
        q_stop = jp.concatenate(
            [jp.array(load_params["ffPosStartingStep"]), jp.array(load_params["stoppingPos"])], axis=0
        )

        max_state = max(BehavState, key=lambda member: member.value)
        self._q_default = jp.zeros((max_state.value + 1, self.model.nq))
        self._dq_default = jp.zeros((max_state.value + 1, self.model.nv))

        self._q_default = self._q_default.at[BehavState.ToLoading.value, :].set(self._q_load)
        self._q_default = self._q_default.at[BehavState.Loading.value, :].set(self._q_load)
        self._q_default = self._q_default.at[BehavState.WantToStart.value, :].set(q_start)

        self._q_default = self._q_default.at[BehavState.WantToStop.value, :].set(q_stop)
        self._q_default = self._q_default.at[BehavState.ToStopped.value, :].set(q_stop)
        self._q_default = self._q_default.at[BehavState.Stopped.value, :].set(q_stop)
        self._q_default = self._q_default.at[BehavState.StoppingStep.value, :].set(q_stop)

        self._q_default = self._q_default.at[BehavState.Walking.value, :].set(self._q_init)
        self._dq_default = self._dq_default.at[BehavState.Walking.value, :].set(self._dq_init)
        self.swing_foot = 0

    def update_default_traj(self, new_traj: jp.ndarray, step_dur: float) -> None:
        """Update the default trajectory with the new trajectory."""
        self.alpha = new_traj
        self.step_dur = step_dur
        self._q_init = self._q_init.at[-self.model.nu :].set(
            self._forward(self.step_start, self.step_start, self.step_dur, self.alpha)
        )
        self._dq_init = self._dq_init.at[-self.model.nu :].set(
            self._forward_vel(self.step_start, self.step_start, self.step_dur, self.alpha)
        )

    def load_ctrl_params(self) -> None:
        """Load joint limit and config limit from yaml file specfied in the config."""
        limit_file = os.path.join(ROOT, "..", "models", "exo", self.config.ctrl_limit_file)
        with open(limit_file, "r") as file:
            ctrl_limit = yaml.safe_load(file)
        self._p_gains = jp.array(ctrl_limit["joint"]["kp"])
        self._d_gains = jp.array(ctrl_limit["joint"]["kd"])

        self._jt_lb = jp.array(ctrl_limit["joint"]["min"])
        self._jt_ub = jp.array(ctrl_limit["joint"]["max"])

        torque_limits = jp.array(ctrl_limit["torque"])

        self._torque_lb = -torque_limits
        self._torque_ub = torque_limits

        max_state = max(BehavState, key=lambda member: member.value)
        self._blend_dur = 0.2 * jp.ones((max_state.value + 1, 1))
        self._blend_dur = self._blend_dur.at[BehavState.StartingStep.value].set(0.8)
        self._blend_dur = self._blend_dur.at[BehavState.ToLoading.value].set(1)
        self._blend_dur = self._blend_dur.at[BehavState.WantToStart.value].set(0.5)

        if self.config.position_ctrl:
            for jt_idx in range(self.model.nu):
                self.model = set_actuators_type(self.model, "position", jt_idx, kp=self._p_gains[jt_idx])

    def update_pd_gains(self) -> None:
        """Update the pd gains for the joints."""
        for jt_idx in range(self.model.nu):
            self.model = set_actuators_type(
                self.model, "position", jt_idx, kp=self._p_gains[jt_idx], kd=self._d_gains[jt_idx]
            )

    def getBezInitialConfig(self, alpha: jp.ndarray, alpha_base: jp.ndarray, step_dur: float) -> jp.ndarray:
        """Get the initial configuration for the bez trajectory."""
        q_init = self._q_init.at[-self.model.nu :].set(self._forward(self.step_start, self.step_start, step_dur, alpha))
        dq_init = self._dq_init.at[-self.model.nu :].set(
            self._forward_vel(self.step_start, self.step_start, step_dur, alpha)
        )

        q_base = self._forward(self.step_start, self.step_start, step_dur, alpha_base)
        dq_base = self._forward_vel(self.step_start, self.step_start, step_dur, alpha_base)

        q_base_quat = jp.zeros(7)
        q_base_quat = q_base_quat.at[:3].set(q_base[0:3])
        q_base_quat = q_base_quat.at[3:].set(self.eulerXYZ2quat(q_base[3:6]))
        dq_base = dq_base.at[:3].set(math.rotate(dq_base[:3], math.quat_inv(q_base_quat[3:7])))
        # dq_base= dq_base.at[:3].set(math.quat_inv(q_base_quat[3:7])@dq_base[:3])
        q_init = q_init.at[:7].set(q_base_quat)
        dq_init = dq_init.at[:6].set(dq_base)

        return q_init, dq_init

    def reset_bez(
        self, rng: jp.ndarray, alpha: jp.ndarray, alpha_base: jp.ndarray, step_dur: float, state: BehavState
    ) -> State:
        """Reset the environment with the bez for a given trajectory."""
        self._q_init, self._dq_init = self.getBezInitialConfig(alpha, alpha_base, step_dur)
        return self.reset(rng, state)

    def reset(
        self,
        rng: jp.ndarray,
        q_init: jp.ndarray = None,
        dq_init: jp.ndarray = None,
        behavstate: BehavState = BehavState.Walking,
    ) -> State:
        """Resets the environment to an initial state."""
        rng, rng1, rng2 = jax.random.split(rng, 3)

        low, hi = -self.config.reset_noise_scale, self.config.reset_noise_scale

        qpos = self._q_default[behavstate, :]
        qvel = self._dq_default[behavstate, :]

        qpos_noise = jax.random.uniform(rng1, (self.sys.nq,), minval=0.1 * low, maxval=0.1 * hi)
        qvel_noise = self._dq_default[behavstate, :] + jax.random.uniform(rng2, (self.sys.nv,), minval=low, maxval=hi)

        if q_init is None:
            q_init = self._q_init
        if dq_init is None:
            dq_init = self._dq_init

        # if BehaveState is walking, then override the qpos and qvel with the desired values
        # using lax.cond to avoid jax error
        def true_fun(_):
            return q_init, dq_init

        def false_fun(_):
            return qpos, qvel

        qpos, qvel = lax.cond(behavstate == BehavState.Walking, true_fun, false_fun, None)

        if not self.config.no_noise:
            qpos = qpos + qpos_noise
            qvel = qvel + qvel_noise

        if self.config.slope:
            qpos = qpos.at[2].set(qpos[2] + 0.005)

        if self.config.rand_terrain:
            # check the position of z for geom 0,1
            # and set  qpos[2] accordingly
            zpos_offset = (
                self.sys.geom_size[self.terrain_geom_idx[0], 2]
                + self.sys.geom_pos[self.terrain_geom_idx[0], 2]
                - (-0.005)
            )
            qpos = qpos.at[2].set(qpos[2] + zpos_offset)
        data = self.pipeline_init(qpos, qvel)

        reward, done, zero = jp.zeros(3)

        state_info = {
            "state": behavstate,
            "offset": jp.zeros(12),
            "des_cop": data.geom_xpos[self.foot_geom_idx[0], 0:2],
            "domain_info": {
<<<<<<< HEAD
                "step_start": 0.0,
                "domain_idx": StanceState.Right.value
=======
                "step_start": zero,
                "domain_idx": StanceState.Right.value,
                "impact_mismatch": zero,
                "update_geom": jp.ones(4) * -1.0,
>>>>>>> fc74d305
            },
            "obs_history": jp.zeros(self.config.history_size * self.observation_size_single_step),
            "nominal_action": jp.zeros(12),
            "blended_action": jp.zeros(12),
            "base_pos_desire": jp.zeros(6),
            "base_vel_desire": jp.zeros(6),
            "joint_desire": jp.zeros(12),
            "last_action": jp.zeros(self.custom_act_space_size),
            "tracking_err": jp.zeros(12),
            "reward_tuple": {
                "ctrl_cost": zero,
                "tracking_lin_vel_reward": zero,
                "tracking_ang_vel_reward": zero,
                "tracking_pos_reward": zero,
                "tracking_orientation_reward": zero,
                "tracking_joint_reward": zero,
                "grf_penalty": zero,
                "mechanical_power": zero,
                "jt_smoothness_reward": zero,
                "base_smoothness_reward": zero,
<<<<<<< HEAD
                "tracking_foot_reward": zero,
=======
                "cop_reward": zero,
>>>>>>> fc74d305
            },
            "alpha": self.alpha,
            "alpha_base": self.alpha_base,
            "hip_regulator_gain": self.config.controller.hip_regulator_gain,
<<<<<<< HEAD
            "tracking_foot": {
                "target_pos": zero,
                "swing_foot": 0
            },
=======
            "impact_threshold": self.config.impact_threshold,
            "cop_regulator_gain": self.config.controller.cop_regulator_gain,
>>>>>>> fc74d305
        }

        self.curr_step = 0
        obs = self._get_obs(data, jp.zeros(self.action_size), state_info)

        metrics = {"total_dist": 0.0}
        for k in state_info["reward_tuple"]:
            metrics[k] = state_info["reward_tuple"][k]

        return State(data, obs, reward, done, metrics, state_info)

    def getFootPos(self, state: State) -> jp.ndarray:
        """Get the foot position in world frame."""
        data = state.pipeline_state
        foot_pos = data.geom_xpos[self.foot_geom_idx, 0:3]
        return foot_pos

    def checkDone(self, data: mjx.Data) -> float:
        """Check if the robot is falling or joint limits are reached."""
        # resetting logic if joint limits are reached or robot is falling
        # violate joint limit
        joint_angles = data.qpos[-self.model.nu :]
        done = 0.0
        done = jp.where(
            jp.logical_or(
                jp.any(joint_angles < self._jt_lb + 0.01),
                jp.any(joint_angles > self._jt_ub - 0.01),
            ),
            1.0,
            done,
        )
        # no ground reaction force
        done = jp.where(jp.sum(self._get_contact_force(data)) < 10.0, 1.0, done)

        # falling
        done = jp.where(data.qpos[2] < 0.7, 1.0, done)
        return done

    def getNominalDesire(self, state: State) -> State:
        """Get the nominal desire for the current state."""
        q_desire, state = self.getWalkingNomDes(state)
        behavstate = state.info["state"]

        def true_fun(_):
            return q_desire

        def false_fun(_):
            return self._q_default[behavstate, -self.model.nu :]

        # behavstate = BehavState.Walking
        q_desire = lax.cond(behavstate == BehavState.Walking, true_fun, false_fun, None)
        return q_desire, state

    def getWalkingNomDes(self, state: State) -> jp.ndarray:
        """Get the nominal desire for walking."""
        data0 = state.pipeline_state
        domain_idx = state.info["domain_info"]["domain_idx"]
        step_start = state.info["domain_info"]["step_start"]
        impact_mismatch = state.info["domain_info"]["impact_mismatch"]
        des_cop = state.info["des_cop"]

        # action = self.conv_action_based_on_idx(cur_action, jp.zeros(12))
        def update_step(step_start, impact_mismatch, domain_idx):
            new_step_start = data0.time
            new_domain_idx = 1 - domain_idx  # Switch domain_idx between 0 and 1
            # if current time - step_Start <
            impact_mismatch = data0.time - step_start

            return new_step_start, new_domain_idx, impact_mismatch

        def no_update(step_start, impact_mismatch, domain_idx):
            return step_start, domain_idx, impact_mismatch

        condition = (data0.time - step_start) / self.step_dur[BehavState.Walking] >= 1
        if self.config.impact_based_switching:
            # jax.debug.print("impact: {}",self.checkImpact(data0,state.info))
            # jax.debug.print("time: {}",(data0.time - step_start) / self.step_dur[BehavState.Walking] >= 0.8)
            condition = jp.logical_and(
                self.checkImpact(data0, state.info),
                (data0.time - step_start) / self.step_dur[BehavState.Walking] >= 0.8,
            )

        new_step_start, domain_idx, impact_mismatch = lax.cond(
            condition,
            lambda args: update_step(*args),
            lambda args: no_update(*args),
            (step_start, impact_mismatch, domain_idx),
        )

        # update cop when condition is true
        def update_cop(domain_idx):
            # get stance foot idx
            new_des_cop = jp.zeros(2)

            sole_pos = jax.lax.cond(
                domain_idx == StanceState.Right.value,
                lambda _: data0.geom_xpos[self.foot_geom_idx[0]],
                lambda _: data0.geom_xpos[self.foot_geom_idx[1]],
                operand=None,
            )

            new_des_cop = sole_pos[0:2]

            return new_des_cop

        # get stance foot idx

        def no_update_cop(domain_idx):
            return des_cop

        des_cop = lax.cond(condition, update_cop, no_update_cop, domain_idx)

        step_start = new_step_start
        alpha = lax.cond(
            domain_idx == StanceState.Right.value,
            lambda _: state.info["alpha"],
            lambda _: jp.dot(self.R, state.info["alpha"]),
            None,
        )
        alpha_base = lax.cond(
            domain_idx == 0,
            lambda _: state.info["alpha_base"],
            lambda _: jp.dot(self.R_base, state.info["alpha_base"]),
            None,
        )
        q_desire = self._forward(data0.time, step_start, self.step_dur[BehavState.Walking], alpha)

        q_actual = data0.qpos[-self.model.nu :]
        new_offset = lax.cond(condition, lambda _: q_actual - q_desire, lambda _: state.info["offset"], None)

        state.info["nominal_action"] = q_desire
        state.info["base_pos_desire"] = self._forward(
            data0.time, step_start, self.step_dur[BehavState.Walking], alpha_base
        )
        state.info["base_vel_desire"] = self._forward_vel(
            data0.time, step_start, self.step_dur[BehavState.Walking], alpha_base
        )
        state.info["domain_info"]["domain_idx"] = domain_idx
        state.info["domain_info"]["step_start"] = step_start
        state.info["domain_info"]["impact_mismatch"] = impact_mismatch
        state.info["offset"] = new_offset
        state.info["des_cop"] = des_cop
        return q_desire, state

    def getHipTargets(self, state) -> jp.ndarray:
        """Get the hip targets for the current state."""

        def regulate_hip(K_nsh, K_sh, si_nsh, si_sh, ya, yd):
            delta_qi_nshr = -si_nsh * K_nsh * (ya - yd)
            delta_qi_shr = -si_sh * K_sh * (ya - yd)
            return delta_qi_nshr, delta_qi_shr

        base_act = self.quat2eulXYZ(state.pipeline_state.qpos[3:7])
        phaseVar = (state.info["domain_info"]["step_start"] - state.pipeline_state.time) / self.step_dur[
            BehavState.Walking
        ]

        hip_gain = state.info["hip_regulator_gain"]
        # Regulate hips based on current and desired waist roll, and blending factors
        nst_roll, st_roll = regulate_hip(
            si_nsh=hip_gain[0] * (1 - phaseVar),
            si_sh=hip_gain[1] * phaseVar,
            K_nsh=hip_gain[2],
            K_sh=hip_gain[3],
            ya=base_act[0],
            yd=state.info["base_pos_desire"][3],
        )

        nst_pitch, st_pitch = regulate_hip(
            si_nsh=hip_gain[4] * (1 - phaseVar),
            si_sh=hip_gain[5] * phaseVar,
            K_nsh=hip_gain[6],
            K_sh=hip_gain[7],
            ya=base_act[1],
            yd=state.info["base_pos_desire"][4],
        )

        hip_targets = jp.array([nst_roll, nst_pitch, st_roll, st_pitch])

        # if nan or inf, set to zero
        hip_targets = jp.where(jp.isnan(hip_targets), 0, hip_targets)
        hip_targets = jp.where(jp.isinf(hip_targets), 0, hip_targets)

        # return order and indices based on domain
        domain = state.info["domain_info"]["domain_idx"]

        # use lax.cond to avoid jax error; roll(frontal;0) pitch(sagittal;2)
        def true_fun(_):  # right stance: left hip
            return jp.array([0, 2, 6, 8])

        def false_fun(_):
            return jp.array([6, 8, 0, 2])

        hip_index = lax.cond(domain == StanceState.Right.value, true_fun, false_fun, None)
        return hip_targets, hip_index

    def step(self, state: State, action: jp.ndarray) -> State:
        """Runs one timestep of the environment's dynamics."""
        cur_action = action

        data0 = state.pipeline_state

        q_desire, state = self.getNominalDesire(state)
        scaled_action = self.config.action_scale * action
        if self.config.residual_action_space:
            action = q_desire.at[self.config.custom_act_idx].set(q_desire[self.config.custom_act_idx] + scaled_action)
        else:
            action = q_desire + scaled_action
        # action = self.config.action_scale * action + q_desire
        state.info["joint_desire"] = action

        if self.config.position_ctrl:
            # jax.debug.print("nominal action: {}", action)
            blended_action = self.jt_blending(data0.time, self.step_dur[state.info["state"]], action, state.info)
            # jax.debug.print("blended action: {}", blended_action)
            motor_targets = jp.clip(blended_action, self._jt_lb, self._jt_ub)

            if self.config.controller.hip_regulation:
                hip_targets, hip_index = self.getHipTargets(state)
                motor_targets = motor_targets.at[hip_index].set(motor_targets[hip_index] + hip_targets)

            if self.config.controller.cop_regulation:
                cop_targets, st_ankle_idx = self.cop_regulator(state.pipeline_state, state.info)
                # jax.debug.print("motor target: {}", motor_targets)

                motor_targets = motor_targets.at[st_ankle_idx].set(motor_targets[st_ankle_idx] + cop_targets)

            motor_targets = jp.clip(motor_targets, self._jt_lb, self._jt_ub)

        else:
            motor_targets = jp.clip(action, self._torque_lb, self._torque_ub)

<<<<<<< HEAD
        data = self.pipeline_step(data0, motor_targets)
        
        time_to_new_step = (state.info["domain_info"]["step_start"] - data.time) <= 0.01
        step_done = lax.cond(time_to_new_step, lambda : True, lambda : False)

        jax.debug.print("Time: {}", data.time)
        if step_done:
            state.info["tracking_foot"]["swing_foot"] = (state.info["tracking_foot"]["swing_foot"] + 1) % 2
            self.switchFootTarget(state, data);
            jax.debug.print("Time: {}", data.time)
=======
        if self.config.traj_opt:
            # if data0.time > 0.5 and data0.done, do not step; just return as is
            # use lax.cond to avoid jax error
            def true_fun(_):
                return data0

            def false_fun(_):
                return self.pipeline_step(data0, motor_targets)

            cond = jp.logical_and(data0.time > 0.5, state.done)
            data = lax.cond(cond, true_fun, false_fun, None)

        else:
            data = self.pipeline_step(data0, motor_targets)
>>>>>>> fc74d305

        # observation data
        obs = self._get_obs(data, action, state.info)
        reward_tuple = self.evaluate_reward(data0, data, cur_action, state.info)

        # state management
        state.info["reward_tuple"] = reward_tuple
        state.info["last_action"] = cur_action
        state.info["blended_action"] = blended_action
        state.info["reward_tuple"]["mechanical_power"] = self.mechanical_power(data)
        state.info["tracking_err"] = (
            data.qpos[-self.model.nu :] - action
        )  # currently assuming motor_targets is the desired joint angles; TODO handle torque case

        # resetting logic if joint limits are reached or robot is falling
        # violate joint limit
        done = self.checkDone(data)

        reward = jp.sum(jp.array(list(reward_tuple.values())))
        reward = reward + (1 - done) * self.config.reward.healthy_reward

        self.curr_step += 1

        return state.replace(pipeline_state=data, obs=obs, reward=reward, done=done)

    def state_condition_met(self, maxErrorTrigger, minTransitionTime, data: mjx.Data, state_info: Dict[str, Any]):
        """Check if the error is within the threshold and minimum time has passed since the last transition."""
        step_start = state_info["domain_info"]["step_start"]
        err = state_info["tracking_err"]
        current_time = data.time
        return jp.max(jp.abs(err)) <= maxErrorTrigger and (current_time - step_start) >= minTransitionTime

    def log_data(self, state, log_items, logged_data):
        """Logs specified items from the state."""
        # logged_data = {}
        for item in log_items:
            if hasattr(state, item):
                logged_data[item] = getattr(state, item).tolist()  # Convert to list if it's a NumPy array
            else:
                print(f"Warning: '{item}' not found in state")
        return logged_data

    def log_state_info(self, state_info, log_items, logged_data):
        """Logs specified items from the state_info."""
        for item in log_items:
            if item in state_info:
                logged_data[item] = state_info[item]
            else:
                print(f"Warning: '{item}' not found in state_info")
        return logged_data

    def plot_attribute(self, attribute, values, save_dir):
        """Creates and saves subplots for each dimension of an attribute.

        Param attribute: The name of the attribute.
        Param values: The values of the attribute.
        Param save_dir: Directory to save the plot.
        """
        num_dims = len(values[0]) if isinstance(values[0], list) else 1
        plt.figure(figsize=(10, 4 * num_dims))

        for dim in range(num_dims):
            ax = plt.subplot(num_dims, 1, dim + 1)
            if num_dims > 1:
                dim_values = [v[dim] for v in values]
                ax.plot(dim_values)
                ax.set_title(f"{attribute} - Dimension {dim}")
            else:
                ax.plot(values)
                ax.set_title(attribute)

            ax.set_xlabel("Time step")
            ax.set_ylabel(attribute)

        plt.tight_layout()
        plt.savefig(os.path.join(save_dir, f"{attribute}.png"))
        plt.close()

    def plot_logged_data(self, logged_data, save_dir="plots"):
        """Plotting function for the logged data."""
        if not os.path.exists(save_dir):
            os.makedirs(save_dir)

        # Determine the number of unique attributes to plot
        # attributes = set(key for data_point in logged_data for key in data_point.keys())
        attributes = {key for data_point in logged_data for key in data_point.keys()}

        # Create and save a plot for each attribute
        for attribute in attributes:
            values = [
                data_point[attribute]
                for data_point in logged_data
                if attribute in data_point and not isinstance(data_point[attribute], dict)
            ]

            if values:
                self.plot_attribute(attribute, values, save_dir)

    def load_and_plot_data(self, file_path, plot_save_dir):
        """Loads data from a pickle file and plots the logged data.

        Args:file_path (str): Path to the pickle file containing logged data.
            plot_save_dir (str): Directory where plots should be saved.
        """
        if not os.path.exists(file_path):
            print(f"File {file_path} not found.")
            return

        with open(file_path, "rb") as file:
            logged_data = pickle.load(file)

        self.plot_logged_data(logged_data, plot_save_dir)

    def process_rollouts(self, rollouts_dir, plot_save_dir="plots"):
        """Processes saved rollouts, extracting and plotting logged data.

        :param rollouts_dir: Directory containing the rollout files.
        :param plot_save_dir: Directory to save the plots.
        """
        if not os.path.exists(rollouts_dir):
            print(f"Rollouts directory {rollouts_dir} not found.")
            return

        for filename in os.listdir(rollouts_dir):
            if filename.endswith(".pkl"):  # Assuming the files are pickle files
                log_file_path = os.path.join(rollouts_dir, filename)
                print(f"Processing {filename}...")
                self.load_and_plot_data(log_file_path, plot_save_dir)

    def eulRates2omega(self, eulRates, orientation):
        """Convert euler rates to omega."""
        # Input processing
        assert len(eulRates) == 3, "The omega must be a numerical vector of length 3."

        x, y, z = orientation

        M = jp.array([[jp.cos(y) * jp.cos(z), jp.sin(z), 0], [-jp.cos(y) * jp.sin(z), jp.cos(z), 0], [jp.sin(y), 0, 1]])

        omega = jp.dot(M, eulRates)

        return omega

    def eulerXYZ2quat(self, eul):
        """Convert Euler angles (XYZ order) to a quaternion.

        Args:
            eul (array): Euler angles, a 3-element array-like object.

        Returns:
            array: Quaternion as a 4-element array.
        """
        c = jp.array([jp.cos(eul[0] / 2), jp.cos(eul[1] / 2), jp.cos(eul[2] / 2)])
        s = jp.array([jp.sin(eul[0] / 2), jp.sin(eul[1] / 2), jp.sin(eul[2] / 2)])

        q = jp.array(
            [
                c[0] * c[1] * c[2] - s[0] * s[1] * s[2],
                s[0] * c[1] * c[2] + c[0] * s[1] * s[2],
                -s[0] * c[1] * s[2] + c[0] * s[1] * c[2],
                c[0] * c[1] * s[2] + s[0] * s[1] * c[2],
            ]
        )

        return q

    def quat2eulXYZ(self, quat):
        """Convert quaternion to euler angles."""
        # Should assume wxyz convention
        # z1_2 should be qy, 1 should be x, w should be 0

        eul = jp.zeros(3, dtype=jp.float32)
        b = 1.0 / jp.sqrt(((quat[0] * quat[0] + quat[1] * quat[1]) + quat[2] * quat[2]) + quat[3] * quat[3])
        z1_idx_0 = quat[0] * b
        z1_idx_1 = quat[1] * b
        z1_idx_2 = quat[2] * b
        b *= quat[3]
        aSinInput = 2.0 * (z1_idx_1 * b + z1_idx_2 * z1_idx_0)

        # Ensure aSinInput is within [-1.0, 1.0]
        aSinInput = jp.clip(aSinInput, -1.0, 1.0)

        eul_tmp = z1_idx_0 * z1_idx_0
        b_eul_tmp = z1_idx_1 * z1_idx_1
        c_eul_tmp = z1_idx_2 * z1_idx_2
        d_eul_tmp = b * b

        eul = jp.array(
            [
                jp.arctan2(
                    -2.0 * (z1_idx_2 * b - z1_idx_1 * z1_idx_0), ((eul_tmp - b_eul_tmp) - c_eul_tmp) + d_eul_tmp
                ),
                jp.arcsin(aSinInput),
                jp.arctan2(
                    -2.0 * (z1_idx_1 * z1_idx_2 - b * z1_idx_0), ((eul_tmp + b_eul_tmp) - c_eul_tmp) - d_eul_tmp
                ),
            ]
        )

        return eul

    def evaluate_reward(self, data0: mjx.Data, data: mjx.Data, action: jp.ndarray, state_info: Dict[str, Any]) -> dict:
        """Evaluate the reward function."""
        # convert relevant fields
        eul = self.quat2eulXYZ(data.qpos[3:7])
        eul_rate = self.eulRates2omega(data.qvel[3:6], eul)

        # base coordinate tracking
        domain_idx = state_info["domain_info"]["domain_idx"]
        # base_pos = data.qpos[0:3] - data.geom_xpos[self.foot_geom_idx[domain_idx],0:3]

        def get_base_pos(domain_idx, data, foot_geom_idx):
            base_pos = data.qpos[0:3] - data.geom_xpos[foot_geom_idx[domain_idx], 0:3]
            return base_pos

        base_pos = jax.lax.cond(
            domain_idx == 0,
            lambda _: get_base_pos(0, data, self.foot_geom_idx),
            lambda _: get_base_pos(1, data, self.foot_geom_idx),
            operand=None,
        )

        grf_penalty = self._grf_penalty(data, state_info)

        tracking_pos_reward = self.config.reward.tracking_base_pos * jp.exp(
            -jp.sum(jp.square(base_pos - state_info["base_pos_desire"][0:3])) / self.config.reward.tracking_sigma_pos
        )

        tracking_orientation_reward = self.config.reward.tracking_base_ori * jp.exp(
            -jp.sum(jp.square(eul - state_info["base_pos_desire"][3:6])) / self.config.reward.tracking_sigma_pos
        )

        tracking_joint_reward = self.config.reward.tracking_joint * jp.exp(
            -jp.sum(jp.square(data.qpos[-self.model.nu :] - state_info["nominal_action"]))
            / self.config.reward.tracking_sigma_joint_pos
        )

        tracking_ang_vel_reward = self.config.reward.tracking_ang_vel * jp.exp(
            -jp.sum(jp.square(eul_rate - state_info["base_vel_desire"][3:6])) / self.config.reward.tracking_sigma_vel
        )

        tracking_lin_vel_reward = self.config.reward.tracking_lin_vel * jp.exp(
            -jp.sum(
                jp.square(
                    math.rotate(data.qvel[:3], math.quat_inv(data.qpos[3:7])) - state_info["base_vel_desire"][0:3]
                )
            )
            / self.config.reward.tracking_sigma_vel
        )

        # control cost
        ctrl_cost = self.config.reward.ctrl_cost_weight * jp.sum(jp.square(data.qfrc_actuator[-self.model.nu :]))
        ctrl_cost = jp.clip(ctrl_cost, -1.0, 1.0)

        # mechanical power
        mechanical_power = self.mechanical_power(data)

        # smoothness
        jt_smoothness_reward = self.config.reward.jt_smoothness_weight * jp.sum(jp.square(data.qacc[-self.model.nu :]))
        base_smoothness_reward = self.config.reward.base_smoothness_weight * jp.sum(jp.square(data.qacc[0:6]))

<<<<<<< HEAD
        # target foot pos
        currentFootPos = data.geom_xpos[:, 0:3]
        targetFootPos = state_info["tracking_foot"]["target_pos"]
        tracking_foot_reward = -((jp.linalg.norm(targetFootPos[0][:2] - currentFootPos[1][:2]) + 
                                 jp.linalg.norm(targetFootPos[1][:2] - currentFootPos[0][:2])))

        # TODO: remove reward terms
=======
        # cop
        cop_reward = self.cop_reward(data, state_info)

>>>>>>> fc74d305
        return {
            "ctrl_cost": self._clip_reward(ctrl_cost),
            "tracking_lin_vel_reward": self._clip_reward(tracking_lin_vel_reward),
            "tracking_ang_vel_reward": self._clip_reward(tracking_ang_vel_reward),
            "tracking_pos_reward": self._clip_reward(tracking_pos_reward),
            "tracking_orientation_reward": self._clip_reward(tracking_orientation_reward),
            "tracking_joint_reward": self._clip_reward(tracking_joint_reward),
            "grf_penalty": self._clip_reward(grf_penalty),
            "mechanical_power": mechanical_power,
<<<<<<< HEAD
            "jt_smoothness_reward": jt_smoothness_reward,
            "base_smoothness_reward": base_smoothness_reward,
            "tracking_foot_reward": tracking_foot_reward
=======
            "jt_smoothness_reward": self._clip_reward(jt_smoothness_reward),
            "base_smoothness_reward": self._clip_reward(base_smoothness_reward),
            "cop_reward": self._clip_reward(cop_reward),
>>>>>>> fc74d305
        }

    def get_swing_grf(self, data: mjx.Data, state_info) -> jax.Array:
        """Get the ground reaction force for the swing leg."""
        domain_idx = state_info["domain_info"]["domain_idx"]

        # jax.debug.print("get_swing_grf()")
        def get_swing_contact(idx, data):
            """Get the contact force for the stance leg."""
            contact_force = self._get_contact_force(data)
            # jax.debug.print("contact_force: {}", contact_force)
            # jax.debug.print("idx: {}", idx)
            return contact_force[idx]

        swing_grf = jax.lax.cond(
            domain_idx == StanceState.Right.value,
            lambda _: get_swing_contact(self.left_grf_idx, data),
            lambda _: get_swing_contact(self.right_grf_idx, data),
            operand=None,
        )

        # jax.debug.print("swing_grf: {}", swing_grf)
        # jax.debug.print("left grf idx: {}", self.left_grf_idx)
        # jax.debug.print("right grf idx: {}", self.right_grf_idx)

        return swing_grf

    def _grf_penalty(self, data: mjx.Data, state_info) -> float:
        """Calculate a penalty based on the ground reaction force."""
        # if there's grf on the swing leg, then apply penalty
        # determine which leg is the swing leg
        swing_grf = self.get_swing_grf(data, state_info)
        return self.config.reward.grf_cost_weight * jp.sum(swing_grf)

    def _clip_reward(self, reward: float) -> float:
        """Clip the reward."""
        return jp.clip(reward, -50.0, 50.0)

    def _reward_tracking_lin_vel(self, commands: jax.Array, x: Transform, xd: Motion) -> jax.Array:
        # Tracking of linear velocity commands (xy axes)
        local_vel = math.rotate(xd.vel[0], math.quat_inv(x.rot[0]))
        lin_vel_error = jp.sum(jp.square(commands[:2] - local_vel[:2]))
        lin_vel_reward = jp.exp(-lin_vel_error / self.config.reward.tracking_sigma)
        return lin_vel_reward

    def _reward_tracking_ang_vel(self, commands: jax.Array, x: Transform, xd: Motion) -> jax.Array:
        # Tracking of angular velocity commands (yaw)
        base_ang_vel = math.rotate(xd.ang[0], math.quat_inv(x.rot[0]))
        ang_vel_error = jp.square(commands[2] - base_ang_vel[2])
        return jp.exp(-ang_vel_error / self.config.reward.tracking_sigma)

    def checkImpact(self, data, state_info):
        """Check if the robot is in impact."""
        swing_grf = self.get_swing_grf(data, state_info)
        # jax.debug.print("swing_grf: {}", swing_grf)
        return jp.sum(swing_grf) > state_info["impact_threshold"]

    def jt_blending(self, t: float, step_dur: float, action: jp.ndarray, state_info: Dict[str, Any]):
        """Blend the action with the offset."""
        offset = state_info["offset"]
        t0 = state_info["domain_info"]["step_start"]
        phaseVar = (t - t0) / step_dur
        behavstate = state_info["state"]
        dur = self._blend_dur[behavstate]
        lambda_y = jp.clip(phaseVar / dur, 0, 1)
        blended_action = (1 - lambda_y) * offset + action

        return blended_action

    def mechanical_power(self, data: mjx.Data) -> float:
        """Calculate the 2-norm sum of the mechanical power."""
        u = data.qfrc_actuator[-self.model.nu :]
        q_dot = data.qvel[-self.model.nu :]
        return jp.linalg.norm(u * q_dot, 2)

    def mcot(self, t_values, step_length, P_values):
        """Calculate the mechanical cost of transport."""
        # https://static1.squarespace.com/static/5c7b4b45a9ab95423630034b/t/6217aba70df6fb6a8f070dff/1645718443585/Algorithmic+Foundations....pdf

        # J = 1/mg*l * integral( P(u,q_dot) dt)
        g = 9.81  # acceleration due to gravity in m/s^2
        # Define the mechanical power function P as the sum of the 2-norm of torque and velocity products for each joint.

        # Compute the values of the integrand at the given time values
        # integrand_values = jp.array([P(data.qfrc_actuator[-model.nu:], data.qvel[-model.nu:]) for t in t_values])

        # Compute the approximate integral using the trapezoidal rule
        integral_value = trapezoid(P_values, t_values)

        # Calculate the cost function J
        return 1 / (self.mass * g * step_length) * integral_value

    def cop_reward(self, data: mjx.Data, state_info: Dict[str, Any]) -> float:
        """Calculate a reward based on the Center of Pressure (CoP).

        Args:
            cop (jax.Array): The current Center of Pressure.
            desired_cop_range (Tuple[float, float]): A tuple representing the desired range for the CoP.

        Returns:
            float: The calculated reward.
        """
        contact_force = self._get_contact_force(data)

        domain_idx = state_info["domain_info"]["domain_idx"]

<<<<<<< HEAD
        step_start = state_info["domain_info"]["step_start"]
        phase_var = (data.time - step_start) / self.step_dur[state_info["state"]]

        # desired cop
        desired_cop = jp.zeros(2)
        desired_cop = desired_cop.at[0].set(phase_var * (desired_max - desired_min) + desired_min)
=======
        stance_grf_idx = jax.lax.cond(
            domain_idx == StanceState.Right.value,
            lambda _: self.right_grf_idx,
            lambda _: self.left_grf_idx,
            operand=None,
        )
>>>>>>> fc74d305

        cop = self._calculate_cop(data.contact.pos[stance_grf_idx], contact_force[stance_grf_idx])

        sole_pos = jax.lax.cond(
            domain_idx == StanceState.Right.value,
            lambda _: data.geom_xpos[self.foot_geom_idx[0]],
            lambda _: data.geom_xpos[self.foot_geom_idx[1]],
            operand=None,
        )

        desired_cop = sole_pos[0:2]
        # desired_cop = desired_cop.at[1].set(0)

        # jax.debug.print("cop: {}", cop)
        # jax.debug.print("desired_cop: {}", desired_cop)

        # Calculate the reward as the negative of the deviation
        # This means less deviation results in a higher (less negative) reward
        return self.config.reward.tracking_cop * jp.exp(
            -jp.sum(jp.square(cop[0:2] - desired_cop)) / self.config.reward.tracking_sigma_cop
        )

    def _get_contact_force(self, data: mjx.Data) -> jax.Array:
        # hacked version
        contact_force = data.efc_force[self.efc_address]

        # mu = data.contact.friction
        dim = 3  # hardcode to pyramid

        # TODO: get rid of the for loop
        for i in range(len(self.efc_address)):
            # decode pyramid
            force_normal = 0.0
            for j in range(2 * (dim - 1)):
                force_normal = force_normal + data.efc_force[self.efc_address[i] + j]

            # pyramid = data.efc_force[self.efc_address[i]:self.efc_address[i]+dim]
            # force_normal = sum(pyramid0_i + pyramid1_i)
            # force_normal = jp.sum(pyramid[:2 * (dim - 1)])

            # force_tangent_i = (pyramid0_i - pyramid1_i) * mu_i
            # force_tangents = (pyramid[::2][:dim-1] - pyramid[1::2][:dim-1]) * mu[:dim-1]

            # Combine normal and tangential forces into one array
            # force = jp.concatenate(([force_normal], force_tangents))
            contact_force = contact_force.at[i].set(force_normal)
            # jax.debug.print("contact: {}", i)
            # jax.debug.print("force normal: {}", force_normal)

        # for i in range(len(self.efc_address)):
        #     #decode pyramid
        #     pyramid = data.efc_force[self.efc_address[i]:-1]
        #     # force_normal = sum(pyramid0_i + pyramid1_i)
        #     force_normal = jp.sum(pyramid[:2 * (dim - 1)])

        #     # force_tangent_i = (pyramid0_i - pyramid1_i) * mu_i
        #     # force_tangents = (pyramid[::2][:dim-1] - pyramid[1::2][:dim-1]) * mu[:dim-1]

        #     # Combine normal and tangential forces into one array
        #     # force = jp.concatenate(([force_normal], force_tangents))
        #     contact_force = contact_force.at[i].set(force_normal)
        #     jax.debug.print("contact: {}", i)

        # jax.debug.print("contact force: {}", contact_force)
        return contact_force

    def _calculate_cop(self, pos: jax.Array, force: jax.Array) -> jax.Array:
        def true_func(_):
            return jp.dot(pos.T, force) / jp.sum(force)

        def false_func(_):
            return jp.zeros_like(pos[0])

        # Use jax.lax.cond to check if sum of forces is not zero
        return jax.lax.cond(jp.any(force) > 10.0, None, true_func, None, false_func)

    def cop_regulator(self, data: mjx.Data, state_info: Dict[str, Any]):
        """Regulate the Center of Pressure (CoP) using the measured moment."""
        cop_des = jp.zeros(3)
        cop_des = cop_des.at[0:2].set(state_info["des_cop"])

        contact_force = self._get_contact_force(data)

        domain_idx = state_info["domain_info"]["domain_idx"]

        stance_grf_idx = jax.lax.cond(
            domain_idx == StanceState.Right.value,
            lambda _: self.right_grf_idx,
            lambda _: self.left_grf_idx,
            operand=None,
        )

        st_ankle_idx = jax.lax.cond(
            domain_idx == StanceState.Right.value,
            lambda _: jp.array([10, 11]),
            lambda _: jp.array([4, 5]),
            operand=None,
        )

        sole_pos = jax.lax.cond(
            domain_idx == StanceState.Right.value,
            lambda _: data.geom_xpos[self.foot_geom_idx[0]],
            lambda _: data.geom_xpos[self.foot_geom_idx[1]],
            operand=None,
        )

        # sole_pos = jax.lax.cond(
        #     domain_idx == StanceState.Right.value,
        #     lambda _: data.geom_xpos[self.ankle_geom_idx[0]],
        #     lambda _: data.geom_xpos[self.ankle_geom_idx[1]],
        #     operand=None,
        # )

        cop_des = cop_des.at[0].set(sole_pos[0])
        cop_des = cop_des.at[1].set(sole_pos[1])

        st_contact_pos = data.contact.pos[stance_grf_idx]

        p_x = st_contact_pos[:, 0]
        p_y = st_contact_pos[:, 1]
        # jax.debug.print("sole pos: {}", sole_pos)
        # jax.debug.print("cop_des: {}", cop_des)
        # jax.debug.print("p_x: {}", p_x)
        # jax.debug.print("p_y: {}", p_y)

        # p_x = jp.array([0.1368,0.1368,-0.1368,-0.1368]).transpose()
        # p_y = jp.array([-0.06,0.06,-0.06,0.06]).transpose()
        st_contact_force = contact_force[stance_grf_idx]
        # jax.debug.print("st_contact_force: {}", st_contact_force)
        st_contact_force = jp.clip(st_contact_force, -100.0, 2000.0)
        # jax.debug.print("st_contact_force_clipped: {}", st_contact_force)
        # force vector
        f = jp.zeros(3)
        f = f.at[2].set(jp.sum(contact_force))

        # cop_des_mod(1:2,:) = cop_des;
        # cop_offset = ExoConstants.dimensions.footLength/2-ExoConstants.dimensions.soleToHeel;
        # cop_des_mod(1,:) = cop_des_mod(1,:) + cop_offset;
        # f = zeros(3,1); f(3) = sum(Fz_cur);

        # measured_moment = zeros(3,1);
        # measured_moment(1,1) = p_y * Fz_cur';
        # measured_moment(2,1) = -p_x * Fz_cur';

        # % [dtheta_r, dtheta_p] = Acop(p_des x F_m - tau_m)
        # Admit_gain = [-2,0,0;
        #               0, -1.5,0];
        # theta_targ = Admit_gain * (cross(cop_des_mod,f) - measured_moment);
        # u_ankle(1,:) = - (dqa(ankle_idx(1)+6) - theta_targ(2,1));
        # u_ankle(2,:) = - (dqa(ankle_idx(2)+6) - theta_targ(1,1));

        # ankle_max = [184;82];
        # u_ankle(:,:)  = min(ankle_max,max(u_ankle,-ankle_max));

        # Measured moment calculation
        measured_moment = jp.zeros(3)
        measured_moment = measured_moment.at[0].set(jp.dot(p_y, st_contact_force))
        measured_moment = measured_moment.at[1].set(jp.dot(-p_x, st_contact_force))

        # # Admittance gain matrix
        gain = state_info["cop_regulator_gain"]
        theta_targ = jp.dot(gain, jp.cross(cop_des, f) - measured_moment)

        # jax.debug.print("measured moment: {}", measured_moment)
        # jax.debug.print("theta_targ: {}", theta_targ)
        # jax.debug.print("desire moment: {}", jp.cross(cop_des, f))

        theta_targ = theta_targ.clip(-0.01, 0.01)
        # jax.debug.print("theta_targ_clipped: {}", theta_targ)

        ankle_targ = jp.zeros(2)
        ankle_targ = ankle_targ.at[0].set(theta_targ[1])
        ankle_targ = ankle_targ.at[1].set(theta_targ[0])
        return ankle_targ, st_ankle_idx

    def _get_obs(self, data: mjx.Data, action: jp.ndarray, state_info: Dict[str, Any]) -> jp.ndarray:
        """Observes position, velocities, contact forces, and last action."""
        position = data.qpos
        velocity = data.qvel

        obs_list = []
        domain_idx = state_info["domain_info"]["domain_idx"]
        step_start = state_info["domain_info"]["step_start"]
        nominal_base_desire = state_info["base_vel_desire"][0:3]
        phase_var = (data.time - step_start) / self.step_dur[state_info["state"]]

        # last action
        obs_list.append(position)  # 19
        obs_list.append(velocity)  # 18
        obs_list.append(self._get_contact_force(data))  # 8
        obs_list.append(nominal_base_desire)  # 3
        obs_list.append(jp.array([domain_idx, step_start, phase_var]))

        obs = jp.clip(jp.concatenate(obs_list), -100.0, 2000.0)
        # self.obs_buffer

        # stack observations through time
        if self.curr_step % self.obs_history_update_freq == 0 and self.curr_step != 0:
            single_obs_size = len(obs)
            state_info["obs_history"] = jp.roll(
                state_info["obs_history"], (single_obs_size * self.obs_history_update_freq)
            )
            state_info["obs_history"] = (
                jp.array(state_info["obs_history"]).at[: (single_obs_size * self.obs_history_update_freq)].set(obs)
            )

        return state_info["obs_history"]

    def getRender(self):
        """Get the renderer and camera for rendering."""
        camera = mj.MjvCamera()
        camera.azimuth = 60
        camera.elevation = 0.6
        camera.distance = 3
        camera.lookat = jp.array([0, 0, 0.8])
        self.camera = camera

        renderer = mj.Renderer(self.model, 480, 640)
        # renderer = mj.Renderer(self.model)
        renderer._scene_option.flags[_enums.mjtVisFlag.mjVIS_CONTACTPOINT] = 0
        renderer._scene_option.sitegroup[2] = 0

        self.renderer = renderer
        return

    def get_image(self, state):
        """Get the image from the renderer."""
        # jax.debug.breakpoint()
        self.model.geom_pos[0:4] = state.geom_xpos[0:4]
        d = mj.MjData(self.model)
        # write the mjx.Data into an mjData object
        mjx.device_get_into(d, state)

        mj.mj_forward(self.model, d)

        # self.camera.lookat[0] = d.qpos[0]
        # self.camera.lookat[1] = d.qpos[1]

        # use the mjData object to update the renderer

        self.renderer.update_scene(d, camera=self.camera)

        # time = d.time
        # curTime = f"Time = {time:.3f}"
        # mj.mjr_overlay(mujoco.mjtFont.mjFONT_NORMAL,mujoco.mjtGridPos.mjGRID_TOPLEFT,renderer._rect,curTime,'test',renderer._mjr_context)

        return self.renderer.render()

    def _ncr(self, n, r):
        r = min(r, n - r)
        numer = jp.prod(jp.arange(n, n - r, -1))
        denom = jp.prod(jp.arange(1, r + 1))
        return numer // denom

    def _forward(self, t, t0, step_dur, alpha):
        bez_deg = alpha.shape[1] - 1
        B = 0
        tau = (t - t0) / step_dur
        tau = jp.clip(tau, 0, 1)

        for i in range(bez_deg + 1):
            x = self._ncr(bez_deg, i)
            B = B + x * ((1 - tau) ** (bez_deg - i)) * (tau**i) * alpha[:, i]

        return B  # B.astype(jnp.float32)

    def _forward_vel(self, t, t0, step_dur, alpha):
        dB = 0
        tau = (t - t0) / step_dur
        tau = jp.clip(tau, 0, 1)
        for i in range(self.bez_deg):
            dB = dB + self.bez_deg * (alpha[:, i + 1] - alpha[:, i]) * self._ncr(self.bez_deg - 1, i) * (
                (1 - tau) ** (self.bez_deg - i - 1)
            ) * (tau**i)
        dtau = 1 / step_dur
        dB = dB * dtau
        return dB  # dB.astype(jnp.float32)

    def _remap_coeff(self):
        # assuming the last num_output is the only relevant ones
        baseRemap = jp.array([1, -1, 1, -1, 1, -1], dtype=jp.float32)
        legRemap = jp.array([-1, -1, 1, 1, 1, -1], dtype=jp.float32)
        relabel = jax.scipy.linalg.block_diag(jp.diag(baseRemap), jp.diag(legRemap), jp.diag(legRemap))
        relabelIdx = jp.array([0, 1, 2, 3, 4, 5, 12, 13, 14, 15, 16, 17, 6, 7, 8, 9, 10, 11], dtype=jp.int32)
        R = jp.zeros_like(relabel)
        R = R.at[relabelIdx].set(relabel)
        return R
    
    def switchFootTarget(self, state, data):
        # use state info, and key from run
        prng_key = jax.random.PRNGKey(seed=10)
        step_len = [0.11966493318671938, -0.2940499740759257, -7.344087977321223E-4]
        swingFootPos = data.geom_xpos[state.info["tracking_foot"]["swing_foot"], 0:3]
        stanceFootPos = data.geom_xpos[(state.info["tracking_foot"]["swing_foot"] + 1) % 2, 0:3]
        targetOffset = jp.array([step_len[0] * 2, 0.0, 0.0])
        randomization = jp.array([jax.random.uniform(prng_key, minval=-0.05, maxval=0.05), 
                                  jax.random.uniform(prng_key, minval=-0.02, maxval=0.02), 0.0])
        
        if state.info["tracking_foot"]["swing_foot"] == 0:
            leftfootTarget = jp.add(swingFootPos, targetOffset)
            leftfootTarget = jp.add(leftfootTarget, randomization)
            rightfootTarget = stanceFootPos

        if state.info["tracking_foot"]["swing_foot"] == 1:
            leftfootTarget = stanceFootPos
            rightfootTarget = jp.add(swingFootPos, targetOffset)
            rightfootTarget = jp.add(rightfootTarget, randomization)
        print(leftfootTarget, rightfootTarget)
        state.info["tracking_foot"]["target_pos"] = jp.array([leftfootTarget, rightfootTarget])<|MERGE_RESOLUTION|>--- conflicted
+++ resolved
@@ -133,13 +133,8 @@
     action_scale: float = 0.05
     custom_action_space: jp.ndarray = jp.array([1, 0, 1, 0, 0, 0, 1, 0, 1, 0, 0, 0])
     custom_act_idx: jp.ndarray = jp.array([0, 2, 6, 8])
-<<<<<<< HEAD
-    impact_threshold: float = 200.0
+    impact_threshold: float = 400.0
     impact_based_switching: bool = True
-=======
-    impact_threshold: float = 400.0
-    impact_based_switching: bool = False
->>>>>>> fc74d305
     no_noise: bool = False
     traj_opt: bool = False
     rand_plane: bool = False
@@ -461,15 +456,10 @@
             "offset": jp.zeros(12),
             "des_cop": data.geom_xpos[self.foot_geom_idx[0], 0:2],
             "domain_info": {
-<<<<<<< HEAD
-                "step_start": 0.0,
-                "domain_idx": StanceState.Right.value
-=======
                 "step_start": zero,
                 "domain_idx": StanceState.Right.value,
                 "impact_mismatch": zero,
                 "update_geom": jp.ones(4) * -1.0,
->>>>>>> fc74d305
             },
             "obs_history": jp.zeros(self.config.history_size * self.observation_size_single_step),
             "nominal_action": jp.zeros(12),
@@ -490,24 +480,18 @@
                 "mechanical_power": zero,
                 "jt_smoothness_reward": zero,
                 "base_smoothness_reward": zero,
-<<<<<<< HEAD
                 "tracking_foot_reward": zero,
-=======
                 "cop_reward": zero,
->>>>>>> fc74d305
             },
             "alpha": self.alpha,
             "alpha_base": self.alpha_base,
             "hip_regulator_gain": self.config.controller.hip_regulator_gain,
-<<<<<<< HEAD
             "tracking_foot": {
                 "target_pos": zero,
                 "swing_foot": 0
             },
-=======
             "impact_threshold": self.config.impact_threshold,
             "cop_regulator_gain": self.config.controller.cop_regulator_gain,
->>>>>>> fc74d305
         }
 
         self.curr_step = 0
@@ -740,9 +724,21 @@
         else:
             motor_targets = jp.clip(action, self._torque_lb, self._torque_ub)
 
-<<<<<<< HEAD
-        data = self.pipeline_step(data0, motor_targets)
-        
+        if self.config.traj_opt:
+            # if data0.time > 0.5 and data0.done, do not step; just return as is
+            # use lax.cond to avoid jax error
+            def true_fun(_):
+                return data0
+
+            def false_fun(_):
+                return self.pipeline_step(data0, motor_targets)
+
+            cond = jp.logical_and(data0.time > 0.5, state.done)
+            data = lax.cond(cond, true_fun, false_fun, None)
+
+        else:
+            data = self.pipeline_step(data0, motor_targets)
+
         time_to_new_step = (state.info["domain_info"]["step_start"] - data.time) <= 0.01
         step_done = lax.cond(time_to_new_step, lambda : True, lambda : False)
 
@@ -751,22 +747,6 @@
             state.info["tracking_foot"]["swing_foot"] = (state.info["tracking_foot"]["swing_foot"] + 1) % 2
             self.switchFootTarget(state, data);
             jax.debug.print("Time: {}", data.time)
-=======
-        if self.config.traj_opt:
-            # if data0.time > 0.5 and data0.done, do not step; just return as is
-            # use lax.cond to avoid jax error
-            def true_fun(_):
-                return data0
-
-            def false_fun(_):
-                return self.pipeline_step(data0, motor_targets)
-
-            cond = jp.logical_and(data0.time > 0.5, state.done)
-            data = lax.cond(cond, true_fun, false_fun, None)
-
-        else:
-            data = self.pipeline_step(data0, motor_targets)
->>>>>>> fc74d305
 
         # observation data
         obs = self._get_obs(data, action, state.info)
@@ -1027,7 +1007,6 @@
         jt_smoothness_reward = self.config.reward.jt_smoothness_weight * jp.sum(jp.square(data.qacc[-self.model.nu :]))
         base_smoothness_reward = self.config.reward.base_smoothness_weight * jp.sum(jp.square(data.qacc[0:6]))
 
-<<<<<<< HEAD
         # target foot pos
         currentFootPos = data.geom_xpos[:, 0:3]
         targetFootPos = state_info["tracking_foot"]["target_pos"]
@@ -1035,11 +1014,9 @@
                                  jp.linalg.norm(targetFootPos[1][:2] - currentFootPos[0][:2])))
 
         # TODO: remove reward terms
-=======
         # cop
         cop_reward = self.cop_reward(data, state_info)
 
->>>>>>> fc74d305
         return {
             "ctrl_cost": self._clip_reward(ctrl_cost),
             "tracking_lin_vel_reward": self._clip_reward(tracking_lin_vel_reward),
@@ -1049,15 +1026,12 @@
             "tracking_joint_reward": self._clip_reward(tracking_joint_reward),
             "grf_penalty": self._clip_reward(grf_penalty),
             "mechanical_power": mechanical_power,
-<<<<<<< HEAD
             "jt_smoothness_reward": jt_smoothness_reward,
             "base_smoothness_reward": base_smoothness_reward,
             "tracking_foot_reward": tracking_foot_reward
-=======
             "jt_smoothness_reward": self._clip_reward(jt_smoothness_reward),
             "base_smoothness_reward": self._clip_reward(base_smoothness_reward),
             "cop_reward": self._clip_reward(cop_reward),
->>>>>>> fc74d305
         }
 
     def get_swing_grf(self, data: mjx.Data, state_info) -> jax.Array:
@@ -1164,21 +1138,19 @@
 
         domain_idx = state_info["domain_info"]["domain_idx"]
 
-<<<<<<< HEAD
         step_start = state_info["domain_info"]["step_start"]
         phase_var = (data.time - step_start) / self.step_dur[state_info["state"]]
 
         # desired cop
         desired_cop = jp.zeros(2)
         desired_cop = desired_cop.at[0].set(phase_var * (desired_max - desired_min) + desired_min)
-=======
+
         stance_grf_idx = jax.lax.cond(
             domain_idx == StanceState.Right.value,
             lambda _: self.right_grf_idx,
             lambda _: self.left_grf_idx,
             operand=None,
         )
->>>>>>> fc74d305
 
         cop = self._calculate_cop(data.contact.pos[stance_grf_idx], contact_force[stance_grf_idx])
 
